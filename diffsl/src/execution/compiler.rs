use core::panic;
use std::{cmp::min, collections::HashMap, num::NonZero};

use super::{
    interface::{
        JitFunctions, JitGetTensorFunctions, JitGradFunctions, JitGradRFunctions,
        JitSensGradFunctions, JitSensRevGradFunctions,
    },
    module::{CodegenModule, CodegenModuleCompile, CodegenModuleJit},
};
use crate::{discretise::DiscreteModel, execution::scalar::Scalar, parser::parse_ds_string};

use anyhow::{anyhow, Result};
#[cfg(feature = "rayon")]
use rayon::{ThreadPool, ThreadPoolBuilder};
use uid::Id;

pub struct Compiler<M: CodegenModule, T: Scalar> {
    jit_functions: JitFunctions<T>,
    jit_grad_functions: JitGradFunctions<T>,
    jit_grad_r_functions: Option<JitGradRFunctions<T>>,
    jit_sens_grad_functions: Option<JitSensGradFunctions<T>>,
    jit_sens_rev_grad_functions: Option<JitSensRevGradFunctions<T>>,
    jit_get_tensor_functions: JitGetTensorFunctions<T>,

    number_of_states: usize,
    number_of_parameters: usize,
    number_of_outputs: usize,
    number_of_stop: usize,
    data_size: usize,
    has_mass: bool,
    #[cfg(feature = "rayon")]
    thread_pool: Option<ThreadPool>,
    #[cfg(not(feature = "rayon"))]
    thread_pool: Option<()>,
    thread_lock: Option<std::sync::Mutex<()>>,
    _module: M,
}

#[derive(Default, Clone, Copy)]
pub enum CompilerMode {
    MultiThreaded(Option<usize>),
    #[default]
    SingleThreaded,
}

impl CompilerMode {
    /// number of threads to use
    /// prefer the number of threads specified by the user (RAYON_NUM_THREADS)
    /// if not specified, use the number of available threads
    /// don't use more threads than the number of states
    pub fn thread_dim(&self, number_of_states: usize) -> usize {
        match self {
            CompilerMode::MultiThreaded(Some(n)) => min(*n, number_of_states),
            CompilerMode::MultiThreaded(None) => {
                let num_cpus = std::thread::available_parallelism()
                    .unwrap_or(NonZero::new(1).unwrap())
                    .get();
                let thread_dim = std::env::var("RAYON_NUM_THREADS")
                    .unwrap_or_else(|_| num_cpus.to_string())
                    .parse::<usize>()
                    .unwrap()
                    .max(1);
                let max_threads = (number_of_states / 10).max(1);
                min(thread_dim, max_threads)
            }
            _ => 1,
        }
    }
}

impl<M: CodegenModule, T: Scalar> Compiler<M, T> {
    pub fn new(
        module: M,
        symbol_map: HashMap<String, *const u8>,
        mode: CompilerMode,
    ) -> Result<Self> {
        let jit_functions = JitFunctions::<T>::new(&symbol_map)?;
        let jit_grad_functions = JitGradFunctions::<T>::new(&symbol_map)?;
        let jit_get_tensor_functions = JitGetTensorFunctions::<T>::new(&symbol_map)?;
        let jit_grad_r_functions = JitGradRFunctions::<T>::new(&symbol_map).ok();
        let jit_sens_grad_functions = JitSensGradFunctions::<T>::new(&symbol_map).ok();
        let jit_sens_rev_grad_functions = JitSensRevGradFunctions::<T>::new(&symbol_map).ok();

        let mut ret = Self {
            jit_functions,
            jit_grad_functions,
            jit_grad_r_functions,
            jit_sens_grad_functions,
            jit_sens_rev_grad_functions,
            jit_get_tensor_functions,
            number_of_states: 0,
            number_of_parameters: 0,
            number_of_outputs: 0,
            number_of_stop: 0,
            data_size: 0,
            has_mass: false,
            thread_pool: None,
            thread_lock: None,
            _module: module,
        };

        let (
            number_of_states,
            number_of_parameters,
            number_of_outputs,
            data_size,
            number_of_stops,
            has_mass,
        ) = ret.get_dims();
        ret.number_of_states = number_of_states;
        ret.number_of_parameters = number_of_parameters;
        ret.number_of_outputs = number_of_outputs;
        ret.number_of_stop = number_of_stops;
        ret.has_mass = has_mass;
        ret.data_size = data_size;

        let thread_dim = mode.thread_dim(number_of_states);
        #[cfg(feature = "rayon")]
        let (thread_pool, thread_lock) = if thread_dim > 1 {
            (
                Some(ThreadPoolBuilder::new().num_threads(thread_dim).build()?),
                Some(std::sync::Mutex::new(())),
            )
        } else {
            (None, None)
        };
        #[cfg(not(feature = "rayon"))]
        let (thread_pool, thread_lock) = if thread_dim > 1 {
            return Err(anyhow!(
                "Threading is not supported in this build, please enable the 'rayon' feature"
            ));
        } else {
            (None, None)
        };
        ret.thread_pool = thread_pool;
        ret.thread_lock = thread_lock;

        // all done, can set constants now
        ret.set_constants();
        Ok(ret)
    }

    pub fn from_codegen_module(mut module: M, mode: CompilerMode) -> Result<Self>
    where
        M: CodegenModuleJit,
    {
        let symbol_map = module.jit()?;
        Self::new(module, symbol_map, mode)
    }

    pub fn from_discrete_str(code: &str, mode: CompilerMode) -> Result<Self>
    where
        M: CodegenModuleCompile + CodegenModuleJit,
    {
        let uid = Id::<u32>::new();
        let name = format!("diffsl_{uid}");
        let model = parse_ds_string(code).map_err(|e| anyhow!(e.to_string()))?;
        let model = DiscreteModel::build(name.as_str(), &model)
            .map_err(|e| anyhow!(e.as_error_message(code)))?;
        Self::from_discrete_model(&model, mode)
    }

    pub fn from_discrete_model(model: &DiscreteModel, mode: CompilerMode) -> Result<Self>
    where
        M: CodegenModuleCompile + CodegenModuleJit,
    {
        let mut module = M::from_discrete_model(model, mode, None, T::as_real_type())?;
        let symbol_map = module.jit()?;
        Self::new(module, symbol_map, mode)
    }

    pub fn supports_reverse_autodiff(&self) -> bool {
        self.jit_grad_r_functions.is_some()
    }

    pub fn get_tensors(&self) -> Vec<String> {
        self.jit_get_tensor_functions
            .data_map
            .keys()
            .cloned()
            .collect()
    }

    pub fn get_tensor_data<'a>(&self, name: &str, data: &'a [T]) -> Option<&'a [T]> {
        if let Some(get_func) = self.jit_get_tensor_functions.data_map.get(name) {
            let mut tensor_data: *mut T = std::ptr::null_mut();
            let mut tensor_size: u32 = 0;
            unsafe {
                (get_func)(
                    data.as_ptr(),
                    &mut tensor_data as *mut *mut T,
                    &mut tensor_size as *mut u32,
                )
            };
            Some(unsafe {
                std::slice::from_raw_parts(tensor_data, usize::try_from(tensor_size).unwrap())
            })
        } else {
            None
        }
    }

    pub fn get_constants(&self) -> Vec<String> {
        self.jit_get_tensor_functions
            .constant_map
            .keys()
            .cloned()
            .collect()
    }

    pub fn get_constants_data(&self, name: &str) -> Option<&[T]> {
        if let Some(get_func) = self.jit_get_tensor_functions.constant_map.get(name) {
            let mut tensor_data: *const T = std::ptr::null_mut();
            let mut tensor_size: u32 = 0;
            unsafe {
                (get_func)(
                    &mut tensor_data as *mut *const T,
                    &mut tensor_size as *mut u32,
                )
            };
            Some(unsafe {
                std::slice::from_raw_parts(tensor_data, usize::try_from(tensor_size).unwrap())
            })
        } else {
            None
        }
    }

    pub fn get_tensor_data_mut<'a>(&self, name: &str, data: &'a mut [T]) -> Option<&'a mut [T]> {
        if let Some(get_func) = self.jit_get_tensor_functions.data_map.get(name) {
            let mut tensor_data: *mut T = std::ptr::null_mut();
            let mut tensor_size: u32 = 0;
            unsafe {
                (get_func)(
                    data.as_ptr(),
                    &mut tensor_data as *mut *mut T,
                    &mut tensor_size as *mut u32,
                )
            };
            Some(unsafe {
                std::slice::from_raw_parts_mut(tensor_data, usize::try_from(tensor_size).unwrap())
            })
        } else {
            None
        }
    }

    #[cfg(feature = "rayon")]
    fn with_threading<F>(&self, f: F)
    where
        F: Fn(u32, u32) + Sync + Send,
    {
        #[cfg(feature = "rayon")]
        if let (Some(thread_pool), Some(thread_lock)) = (&self.thread_pool, &self.thread_lock) {
            let _lock = thread_lock.lock().unwrap();
            let dim = thread_pool.current_num_threads();
            unsafe {
                (self.jit_functions.barrier_init.unwrap())();
            }
            thread_pool.broadcast(|ctx| {
                let idx = ctx.index() as u32;
                let dim = dim as u32;
                // internal barriers in f use active spin-locks, so all threads
                // must be available so the spin-locks can be released
                f(idx, dim);
            });
        } else {
            f(0, 1);
        }
    }

    #[cfg(not(feature = "rayon"))]
    fn with_threading<F>(&self, f: F)
    where
        F: Fn(u32, u32),
    {
        f(0, 1);
    }

    fn check_arg_len(&self, arg: &[T], expected_len: usize, name: &str) {
        if arg.len() != expected_len {
            panic!(
                "Expected arg {} has len {}, got {}",
                name,
                expected_len,
                arg.len()
            );
        }
    }

    fn check_state_len(&self, state: &[T], name: &str) {
        self.check_arg_len(state, self.number_of_states, name);
    }

    fn check_stop_len(&self, stop: &[T], name: &str) {
        self.check_arg_len(stop, self.number_of_stop, name);
    }

    fn check_data_len(&self, data: &[T], name: &str) {
        self.check_arg_len(data, self.data_len(), name);
    }

    fn check_out_len(&self, out: &[T], name: &str) {
        self.check_arg_len(out, self.number_of_outputs, name);
    }

    fn check_inputs_len(&self, inputs: &[T], name: &str) {
        if inputs.len() != self.number_of_parameters {
            panic!(
                "Expected arg {} has len {}, got {}",
                name,
                self.number_of_parameters,
                inputs.len()
            );
        }
    }

    fn set_constants(&mut self) {
        self.with_threading(|i, dim| unsafe {
            (self.jit_functions.set_constants)(i, dim);
        });
    }

    pub fn set_u0(&self, yy: &mut [T], data: &mut [T]) {
        self.check_state_len(yy, "yy");
        self.with_threading(|i, dim| unsafe {
            (self.jit_functions.set_u0)(yy.as_ptr() as *mut T, data.as_ptr() as *mut T, i, dim);
        });
    }

    pub fn set_u0_sgrad(&self, yy: &[T], dyy: &mut [T], data: &[T], ddata: &mut [T]) {
        self.check_state_len(yy, "yy");
        self.check_state_len(dyy, "dyy");
        self.check_data_len(data, "data");
        self.check_data_len(ddata, "ddata");
        self.with_threading(|i, dim| unsafe {
            (self
                .jit_sens_grad_functions
                .as_ref()
                .expect("module does not support sens autograd")
                .set_u0_sgrad)(
                yy.as_ptr(),
                dyy.as_ptr() as *mut T,
                data.as_ptr(),
                ddata.as_ptr() as *mut T,
                i,
                dim,
            );
        });
    }

    pub fn set_u0_rgrad(&self, yy: &[T], dyy: &mut [T], data: &[T], ddata: &mut [T]) {
        self.check_state_len(yy, "yy");
        self.check_state_len(dyy, "dyy");
        self.check_data_len(data, "data");
        self.check_data_len(ddata, "ddata");
        self.with_threading(|i, dim| unsafe {
            (self
                .jit_grad_r_functions
                .as_ref()
                .expect("module does not support reverse autograd")
                .set_u0_rgrad)(
                yy.as_ptr(),
                dyy.as_ptr() as *mut T,
                data.as_ptr(),
                ddata.as_ptr() as *mut T,
                i,
                dim,
            );
        });
    }

    pub fn set_u0_grad(&self, yy: &[T], dyy: &mut [T], data: &[T], ddata: &mut [T]) {
        self.check_state_len(yy, "yy");
        self.check_state_len(dyy, "dyy");
        self.check_data_len(data, "data");
        self.check_data_len(ddata, "ddata");
        self.with_threading(|i, dim| {
            unsafe {
                (self.jit_grad_functions.set_u0_grad)(
                    yy.as_ptr(),
                    dyy.as_ptr() as *mut T,
                    data.as_ptr(),
                    ddata.as_ptr() as *mut T,
                    i,
                    dim,
                )
            };
        })
    }

    pub fn calc_stop(&self, t: T, yy: &[T], data: &mut [T], stop: &mut [T]) {
        if self.number_of_stop == 0 {
            panic!("Model does not have a stop function");
        }
        self.check_state_len(yy, "yy");
        self.check_stop_len(stop, "stop");
        self.check_data_len(data, "data");
        self.with_threading(|i, dim| unsafe {
            (self.jit_functions.calc_stop)(
                t,
                yy.as_ptr(),
                data.as_ptr() as *mut T,
                stop.as_ptr() as *mut T,
                i,
                dim,
            )
        });
    }

    pub fn rhs(&self, t: T, yy: &[T], data: &mut [T], rr: &mut [T]) {
        self.check_state_len(yy, "yy");
        self.check_state_len(rr, "rr");
        self.check_data_len(data, "data");
        self.with_threading(|i, dim| unsafe {
            (self.jit_functions.rhs)(
                t,
                yy.as_ptr(),
                data.as_ptr() as *mut T,
                rr.as_ptr() as *mut T,
                i,
                dim,
            )
        });
    }

    pub fn has_mass(&self) -> bool {
        self.has_mass
    }

    pub fn mass(&self, t: T, v: &[T], data: &mut [T], mv: &mut [T]) {
        if !self.has_mass {
            panic!("Model does not have a mass function");
        }
        self.check_state_len(v, "v");
        self.check_state_len(mv, "mv");
        self.check_data_len(data, "data");
        self.with_threading(|i, dim| unsafe {
            (self.jit_functions.mass)(
                t,
                v.as_ptr(),
                data.as_ptr() as *mut T,
                mv.as_ptr() as *mut T,
                i,
                dim,
            )
        });
    }

    pub fn data_len(&self) -> usize {
        self.data_size
    }

    pub fn get_new_data(&self) -> Vec<T> {
        vec![T::zero(); self.data_len()]
    }

    #[allow(clippy::too_many_arguments)]
    pub fn rhs_grad(
        &self,
        t: T,
        yy: &[T],
        dyy: &[T],
        data: &[T],
        ddata: &mut [T],
        rr: &[T],
        drr: &mut [T],
    ) {
        self.check_state_len(yy, "yy");
        self.check_state_len(dyy, "dyy");
        self.check_state_len(rr, "rr");
        self.check_state_len(drr, "drr");
        self.check_data_len(data, "data");
        self.check_data_len(ddata, "ddata");
        self.with_threading(|i, dim| unsafe {
            (self.jit_grad_functions.rhs_grad)(
                t,
                yy.as_ptr(),
                dyy.as_ptr(),
                data.as_ptr(),
                ddata.as_ptr() as *mut T,
                rr.as_ptr(),
                drr.as_ptr() as *mut T,
                i,
                dim,
            )
        });
    }

    #[allow(clippy::too_many_arguments)]
    pub fn rhs_rgrad(
        &self,
        t: T,
        yy: &[T],
        dyy: &mut [T],
        data: &[T],
        ddata: &mut [T],
        rr: &[T],
        drr: &mut [T],
    ) {
        self.check_state_len(yy, "yy");
        self.check_state_len(dyy, "dyy");
        self.check_state_len(rr, "rr");
        self.check_state_len(drr, "drr");
        self.check_data_len(data, "data");
        self.check_data_len(ddata, "ddata");
        self.with_threading(|i, dim| unsafe {
            (self
                .jit_grad_r_functions
                .as_ref()
                .expect("module does not support reverse autograd")
                .rhs_rgrad)(
                t,
                yy.as_ptr(),
                dyy.as_ptr() as *mut T,
                data.as_ptr(),
                ddata.as_ptr() as *mut T,
                rr.as_ptr(),
                drr.as_ptr() as *mut T,
                i,
                dim,
            )
        });
    }

    pub fn mass_rgrad(&self, t: T, dv: &mut [T], data: &[T], ddata: &mut [T], dmv: &mut [T]) {
        self.check_state_len(dv, "dv");
        self.check_state_len(dmv, "dmv");
        self.check_data_len(data, "data");
        self.check_data_len(ddata, "ddata");
        self.with_threading(|i, dim| unsafe {
            (self
                .jit_grad_r_functions
                .as_ref()
                .expect("module does not support reverse autograd")
                .mass_rgrad)(
                t,
                std::ptr::null(),
                dv.as_ptr() as *mut T,
                data.as_ptr(),
                ddata.as_ptr() as *mut T,
                std::ptr::null(),
                dmv.as_ptr() as *mut T,
                i,
                dim,
            )
        });
    }

    pub fn rhs_sgrad(&self, t: T, yy: &[T], data: &[T], ddata: &mut [T], rr: &[T], drr: &mut [T]) {
        self.check_state_len(yy, "yy");
        self.check_state_len(rr, "rr");
        self.check_state_len(drr, "drr");
        self.check_data_len(data, "data");
        self.check_data_len(ddata, "ddata");
        self.with_threading(|i, dim| unsafe {
            (self
                .jit_sens_grad_functions
                .as_ref()
                .expect("module does not support sens autograd")
                .rhs_sgrad)(
                t,
                yy.as_ptr(),
                data.as_ptr(),
                ddata.as_ptr() as *mut T,
                rr.as_ptr(),
                drr.as_ptr() as *mut T,
                i,
                dim,
            )
        });
    }

    pub fn rhs_srgrad(&self, t: T, yy: &[T], data: &[T], ddata: &mut [T], rr: &[T], drr: &mut [T]) {
        self.check_state_len(yy, "yy");
        self.check_state_len(rr, "rr");
        self.check_state_len(drr, "drr");
        self.check_data_len(data, "data");
        self.check_data_len(ddata, "ddata");
        self.with_threading(|i, dim| unsafe {
            (self
                .jit_sens_rev_grad_functions
                .as_ref()
                .expect("module does not support sens autograd")
                .rhs_rgrad)(
                t,
                yy.as_ptr(),
                data.as_ptr(),
                ddata.as_ptr() as *mut T,
                rr.as_ptr(),
                drr.as_ptr() as *mut T,
                i,
                dim,
            )
        });
    }

    pub fn calc_out(&self, t: T, yy: &[T], data: &mut [T], out: &mut [T]) {
        self.check_state_len(yy, "yy");
        self.check_data_len(data, "data");
        self.check_out_len(out, "out");
        self.with_threading(|i, dim| unsafe {
            (self.jit_functions.calc_out)(
                t,
                yy.as_ptr(),
                data.as_ptr() as *mut T,
                out.as_ptr() as *mut T,
                i,
                dim,
            )
        });
    }

    #[allow(clippy::too_many_arguments)]
    pub fn calc_out_grad(
        &self,
        t: T,
        yy: &[T],
        dyy: &[T],
        data: &[T],
        ddata: &mut [T],
        out: &[T],
        dout: &mut [T],
    ) {
        self.check_state_len(yy, "yy");
        self.check_state_len(dyy, "dyy");
        self.check_data_len(data, "data");
        self.check_data_len(ddata, "ddata");
        self.check_out_len(out, "out");
        self.check_out_len(dout, "dout");
        self.with_threading(|i, dim| unsafe {
            (self.jit_grad_functions.calc_out_grad)(
                t,
                yy.as_ptr(),
                dyy.as_ptr(),
                data.as_ptr(),
                ddata.as_ptr() as *mut T,
                out.as_ptr(),
                dout.as_ptr() as *mut T,
                i,
                dim,
            )
        });
    }

    #[allow(clippy::too_many_arguments)]
    pub fn calc_out_rgrad(
        &self,
        t: T,
        yy: &[T],
        dyy: &mut [T],
        data: &[T],
        ddata: &mut [T],
        out: &[T],
        dout: &mut [T],
    ) {
        self.check_state_len(yy, "yy");
        self.check_state_len(dyy, "dyy");
        self.check_data_len(data, "data");
        self.check_data_len(ddata, "ddata");
        self.check_out_len(out, "out");
        self.check_out_len(dout, "dout");
        self.with_threading(|i, dim| unsafe {
            (self
                .jit_grad_r_functions
                .as_ref()
                .expect("module does not support reverse autograd")
                .calc_out_rgrad)(
                t,
                yy.as_ptr(),
                dyy.as_ptr() as *mut T,
                data.as_ptr(),
                ddata.as_ptr() as *mut T,
                out.as_ptr(),
                dout.as_ptr() as *mut T,
                i,
                dim,
            )
        });
    }

    pub fn calc_out_sgrad(
        &self,
        t: T,
        yy: &[T],
        data: &[T],
        ddata: &mut [T],
        out: &[T],
        dout: &mut [T],
    ) {
        self.check_state_len(yy, "yy");
        self.check_data_len(data, "data");
        self.check_data_len(ddata, "ddata");
        self.check_out_len(out, "out");
        self.check_out_len(dout, "dout");
        self.with_threading(|i, dim| unsafe {
            (self
                .jit_sens_grad_functions
                .as_ref()
                .expect("module does not support sens autograd")
                .calc_out_sgrad)(
                t,
                yy.as_ptr(),
                data.as_ptr(),
                ddata.as_ptr() as *mut T,
                out.as_ptr(),
                dout.as_ptr() as *mut T,
                i,
                dim,
            )
        });
    }

    pub fn calc_out_srgrad(
        &self,
        t: T,
        yy: &[T],
        data: &[T],
        ddata: &mut [T],
        out: &[T],
        dout: &mut [T],
    ) {
        self.check_state_len(yy, "yy");
        self.check_data_len(data, "data");
        self.check_data_len(ddata, "ddata");
        self.check_out_len(out, "out");
        self.check_out_len(dout, "dout");
        self.with_threading(|i, dim| unsafe {
            (self
                .jit_sens_rev_grad_functions
                .as_ref()
                .expect("module does not support sens autograd")
                .calc_out_rgrad)(
                t,
                yy.as_ptr(),
                data.as_ptr(),
                ddata.as_ptr() as *mut T,
                out.as_ptr(),
                dout.as_ptr() as *mut T,
                i,
                dim,
            )
        });
    }

    /// Get various dimensions of the model
    ///
    /// # Returns
    ///
    /// A tuple of the form `(n_states, n_inputs, n_outputs, n_data, n_stop, has_mass)`
    pub fn get_dims(&self) -> (usize, usize, usize, usize, usize, bool) {
        let mut n_states = 0u32;
        let mut n_inputs = 0u32;
        let mut n_outputs = 0u32;
        let mut n_data = 0u32;
        let mut n_stop = 0u32;
        let mut has_mass = 0u32;
        unsafe {
            (self.jit_functions.get_dims)(
                &mut n_states,
                &mut n_inputs,
                &mut n_outputs,
                &mut n_data,
                &mut n_stop,
                &mut has_mass,
            )
        };
        (
            n_states as usize,
            n_inputs as usize,
            n_outputs as usize,
            n_data as usize,
            n_stop as usize,
            has_mass != 0,
        )
    }

    pub fn set_inputs(&self, inputs: &[T], data: &mut [T]) {
        self.check_inputs_len(inputs, "inputs");
        self.check_data_len(data, "data");
        unsafe { (self.jit_functions.set_inputs)(inputs.as_ptr(), data.as_mut_ptr()) };
    }

    pub fn get_inputs(&self, inputs: &mut [T], data: &[T]) {
        self.check_inputs_len(inputs, "inputs");
        self.check_data_len(data, "data");
        unsafe { (self.jit_functions.get_inputs)(inputs.as_mut_ptr(), data.as_ptr()) };
    }

    pub fn set_inputs_grad(&self, inputs: &[T], dinputs: &[T], data: &[T], ddata: &mut [T]) {
        self.check_inputs_len(inputs, "inputs");
        self.check_inputs_len(dinputs, "dinputs");
        self.check_data_len(data, "data");
        self.check_data_len(ddata, "ddata");
        unsafe {
            (self.jit_grad_functions.set_inputs_grad)(
                inputs.as_ptr(),
                dinputs.as_ptr(),
                data.as_ptr(),
                ddata.as_mut_ptr(),
            )
        };
    }

    pub fn set_inputs_rgrad(&self, inputs: &[T], dinputs: &mut [T], data: &[T], ddata: &mut [T]) {
        self.check_inputs_len(inputs, "inputs");
        self.check_inputs_len(dinputs, "dinputs");
        self.check_data_len(data, "data");
        self.check_data_len(ddata, "ddata");
        unsafe {
            (self
                .jit_grad_r_functions
                .as_ref()
                .expect("module does not support reverse autograd")
                .set_inputs_rgrad)(
                inputs.as_ptr(),
                dinputs.as_mut_ptr(),
                data.as_ptr(),
                ddata.as_mut_ptr(),
            )
        };
    }

    pub fn set_id(&self, id: &mut [T]) {
        let (n_states, _, _, _, _, _) = self.get_dims();
        if n_states != id.len() {
            panic!("Expected {} states, got {}", n_states, id.len());
        }
        unsafe { (self.jit_functions.set_id)(id.as_mut_ptr()) };
    }

    pub fn number_of_states(&self) -> usize {
        self.number_of_states
    }
    pub fn number_of_parameters(&self) -> usize {
        self.number_of_parameters
    }

    pub fn number_of_outputs(&self) -> usize {
        self.number_of_outputs
    }
}

#[cfg(test)]
mod tests {
    use std::{sync::Arc, thread};

    use crate::{
        discretise::DiscreteModel,
        execution::{
            module::{CodegenModule, CodegenModuleCompile, CodegenModuleJit},
            scalar::Scalar,
        },
        parser::parse_ds_string,
        Compiler,
    };
    use approx::{assert_relative_eq, RelativeEq};
    use num_traits::ToPrimitive;

    use super::CompilerMode;
    use paste::paste;

    /// Macro to generate test functions for all combinations of backend (cranelift/llvm) and scalar type (f32/f64)
    ///
    /// Usage: `generate_tests!(test_name, generic_test_function);`
    ///
    /// This will generate 4 test functions:
    /// - {test_name}_cranelift_f64
    /// - {test_name}_cranelift_f32
    /// - {test_name}_llvm_f64
    /// - {test_name}_llvm_f32
    ///
    /// Example:
    /// ```
    /// fn my_test<M: CodegenModuleCompile + CodegenModuleJit, T: Scalar>() { ... }
    /// generate_tests!(my_test);
    /// ```
    macro_rules! generate_tests {
        ($test_fn:ident) => {
            generate_tests!(@impl $test_fn, cranelift_f64, crate::CraneliftJitModule, f64, "cranelift");
            generate_tests!(@impl $test_fn, cranelift_f32, crate::CraneliftJitModule, f32, "cranelift");
            generate_tests!(@impl $test_fn, llvm_f64, crate::LlvmModule, f64, "llvm");
            generate_tests!(@impl $test_fn, llvm_f32, crate::LlvmModule, f32, "llvm");
        };
        (@impl $test_fn:ident, $variant:ident, $module:ty, $scalar:ty, $feature:literal) => {
            paste! {
                #[cfg(feature = $feature)]
                #[test]
                fn [<$test_fn _ $variant>]() {
                    $test_fn::<$module, $scalar>();
                }
            }
        };
    }

    generate_tests!(test_constants);

    #[allow(dead_code)]
    fn test_constants<M: CodegenModuleCompile + CodegenModuleJit, T: Scalar + RelativeEq>() {
        let full_text = "
        in { a = 1 }
        b { 2 }
        a2 { a * a }
        b2 { b * b }
        u_i { y = 1 }
        F_i { y * b }
        ";
        let model = parse_ds_string(full_text).unwrap();
        let discrete_model = DiscreteModel::build("$name", &model).unwrap();
        let compiler =
            Compiler::<M, T>::from_discrete_model(&discrete_model, Default::default()).unwrap();
        // b and b2 should already be set
        let mut data = compiler.get_new_data();
        let b = compiler.get_constants_data("b").unwrap();
        let b2 = compiler.get_constants_data("b2").unwrap();
        assert_relative_eq!(b[0], T::from_f64(2.0).unwrap());
        assert_relative_eq!(b2[0], T::from_f64(4.0).unwrap());
        // a and a2 should not be set (be 0)
        let a = compiler.get_tensor_data("in", &data).unwrap();
        let a2 = compiler.get_tensor_data("a2", &data).unwrap();
        assert_relative_eq!(a[0], T::zero());
        assert_relative_eq!(a2[0], T::zero());
        // set the inputs and u0
        let inputs = vec![T::one()];
        compiler.set_inputs(&inputs, data.as_mut_slice());
        let mut u0 = vec![T::zero()];
        compiler.set_u0(u0.as_mut_slice(), data.as_mut_slice());
        // now a and a2 should be set
        let a = compiler.get_tensor_data("in", &data).unwrap();
        let a2 = compiler.get_tensor_data("a2", &data).unwrap();
        assert_relative_eq!(a[0], T::one());
        assert_relative_eq!(a2[0], T::one());
    }

    generate_tests!(test_from_discrete_str_common);

    #[allow(dead_code)]
    fn test_from_discrete_str_common<
        M: CodegenModuleCompile + CodegenModuleJit,
        T: Scalar + RelativeEq,
    >() {
        let text1 = "
        u { y = 1 }
        F { -y }
        out { y }
        ";
        let text2 = "
        p { 1 }
        u { p }
        F { -u }
        out { u }
        ";
        for text in [text2, text1] {
            let compiler = Compiler::<M, T>::from_discrete_str(text, Default::default()).unwrap();
            let (n_states, n_inputs, n_outputs, _n_data, n_stop, has_mass) = compiler.get_dims();
            assert_eq!(n_states, 1);
            assert_eq!(n_inputs, 0);
            assert_eq!(n_outputs, 1);
            assert_eq!(n_stop, 0);
            assert!(!has_mass);

            let mut u0 = vec![T::zero()];
            let mut res = vec![T::zero()];
            let mut data = compiler.get_new_data();
            compiler.set_u0(u0.as_mut_slice(), data.as_mut_slice());
            assert_relative_eq!(u0.as_slice(), vec![T::one()].as_slice());
            compiler.rhs(
                T::zero(),
                u0.as_slice(),
                data.as_mut_slice(),
                res.as_mut_slice(),
            );
            assert_relative_eq!(res.as_slice(), vec![-T::one()].as_slice());
        }
    }

    generate_tests!(test_stop);

    #[allow(dead_code)]
    fn test_stop<M: CodegenModuleCompile + CodegenModuleJit, T: Scalar + RelativeEq>() {
        let full_text = "
        u_i {
            y = 1,
        }
        dudt_i {
            dydt = 0,
        }
        M_i {
            dydt,
        }
        F_i {
            y * (1 - y),
        }
        stop_i {
            y - 0.5,
        }
        out {
            y,
        }
        ";
        let model = parse_ds_string(full_text).unwrap();
        let discrete_model = DiscreteModel::build("$name", &model).unwrap();
        let compiler =
            Compiler::<M, T>::from_discrete_model(&discrete_model, Default::default()).unwrap();
        let mut u0 = vec![T::one()];
        let mut res = vec![T::zero()];
        let mut stop = vec![T::zero()];
        let mut data = compiler.get_new_data();
        compiler.set_u0(u0.as_mut_slice(), data.as_mut_slice());
        compiler.rhs(
            T::zero(),
            u0.as_slice(),
            data.as_mut_slice(),
            res.as_mut_slice(),
        );
        compiler.calc_stop(
            T::zero(),
            u0.as_slice(),
            data.as_mut_slice(),
            stop.as_mut_slice(),
        );
        assert_relative_eq!(stop[0], T::from_f64(0.5).unwrap());
        assert_eq!(stop.len(), 1);
    }

    generate_tests!(test_out_depends_on_internal_tensor);

    #[allow(dead_code)]
    fn test_out_depends_on_internal_tensor<
        M: CodegenModuleCompile + CodegenModuleJit,
        T: Scalar + RelativeEq,
    >() {
        let full_text = "
        u_i { y = 1 }
        twoy_i { 2 * y }
        F_i { y * (1 - y), }
        out_i { twoy_i }
        stop_i { twoy_i - 0.5 }
        ";
        let model = parse_ds_string(full_text).unwrap();
        let discrete_model = DiscreteModel::build("$name", &model).unwrap();
        let compiler =
            Compiler::<M, T>::from_discrete_model(&discrete_model, Default::default()).unwrap();
        let mut u0 = vec![T::one()];
        let mut data = compiler.get_new_data();
        // need this to set the constants
        compiler.set_u0(u0.as_mut_slice(), data.as_mut_slice());
        let mut out = vec![T::zero()];
        compiler.calc_out(
            T::zero(),
            u0.as_slice(),
            data.as_mut_slice(),
            out.as_mut_slice(),
        );
        assert_relative_eq!(out[0], T::from_f64(2.).unwrap());
        u0[0] = T::from_f64(2.).unwrap();
        compiler.calc_out(
            T::zero(),
            u0.as_slice(),
            data.as_mut_slice(),
            out.as_mut_slice(),
        );
        assert_relative_eq!(out[0], T::from_f64(4.).unwrap());
        let mut stop = vec![T::zero()];
        compiler.calc_stop(
            T::zero(),
            u0.as_slice(),
            data.as_mut_slice(),
            stop.as_mut_slice(),
        );
        assert_relative_eq!(stop[0], T::from_f64(3.5).unwrap());
        u0[0] = T::from_f64(0.5).unwrap();
        compiler.calc_stop(
            T::zero(),
            u0.as_slice(),
            data.as_mut_slice(),
            stop.as_mut_slice(),
        );
        assert_relative_eq!(stop[0], T::from_f64(0.5).unwrap());
    }

    #[cfg(feature = "cranelift")]
    #[test]
    fn test_vector_add_scalar_cranelift() {
        let n = 1;
        let u = vec![1.0; n];
        let full_text = format!(
            "
            u_i {{
                {} 
            }}
            F_i {{
                u_i + 1.0,
            }}
            out_i {{
                u_i 
            }}
            ",
            (0..n)
                .map(|i| format!("x{} = {},", i, u[i]))
                .collect::<Vec<_>>()
                .join("\n"),
        );
        let model = parse_ds_string(&full_text).unwrap();
        let name = "$name";
        let discrete_model = DiscreteModel::build(name, &model).unwrap();
        env_logger::builder().is_test(true).try_init().unwrap();
        let _compiler = Compiler::<crate::CraneliftJitModule, f64>::from_discrete_model(
            &discrete_model,
            Default::default(),
        )
        .unwrap();
    }

    #[allow(dead_code)]
    fn tensor_test_common<
        M: CodegenModuleCompile + CodegenModuleJit,
        T: Scalar + RelativeEq + ToPrimitive,
    >(
        discrete_model: &DiscreteModel,
        tensor_name: &str,
        mode: CompilerMode,
    ) -> Vec<Vec<f64>> {
        let compiler = Compiler::<M, T>::from_discrete_model(discrete_model, mode).unwrap();
        tensor_test_common_impl(compiler, tensor_name)
            .into_iter()
            .map(|v| {
                v.into_iter()
                    .map(|x: T| x.to_f64().unwrap())
                    .collect::<Vec<f64>>()
            })
            .collect()
    }

    #[allow(dead_code)]
    fn tensor_test_common_impl<M: CodegenModule, T: Scalar + RelativeEq>(
        compiler: Compiler<M, T>,
        tensor_name: &str,
    ) -> Vec<Vec<T>> {
        let (n_states, n_inputs, n_outputs, _n_data, _n_stop, _has_mass) = compiler.get_dims();
        let mut u0 = vec![T::one(); n_states];
        let mut res = vec![T::zero(); n_states];
        let mut data = compiler.get_new_data();
        let mut results = Vec::new();
        let inputs = vec![T::one(); n_inputs];
        let mut out = vec![T::zero(); n_outputs];
        compiler.set_inputs(inputs.as_slice(), data.as_mut_slice());
        compiler.set_u0(u0.as_mut_slice(), data.as_mut_slice());
        compiler.rhs(
            T::zero(),
            u0.as_slice(),
            data.as_mut_slice(),
            res.as_mut_slice(),
        );
        compiler.calc_out(
            T::zero(),
            u0.as_slice(),
            data.as_mut_slice(),
            out.as_mut_slice(),
        );
        let (tensor_len, tensor_is_constant) =
            if let Some(tensor_data) = compiler.get_tensor_data(tensor_name, data.as_slice()) {
                results.push(tensor_data.to_vec());
                (tensor_data.len(), false)
            } else if let Some(tensor_data) = compiler.get_constants_data(tensor_name) {
                results.push(tensor_data.to_vec());
                (tensor_data.len(), true)
            } else {
                panic!(
                    "{} is not a valid tensor name, tensors are {:?} and constants are {:?}",
                    tensor_name,
                    compiler.get_tensors(),
                    compiler.get_constants()
                );
            };

        // forward mode
        let mut dinputs = vec![T::zero(); n_inputs];
        dinputs.fill(T::one());
        let mut ddata = compiler.get_new_data();
        let mut du0 = vec![T::zero(); n_states];
        let mut dres = vec![T::zero(); n_states];
        let mut dout = vec![T::zero(); n_outputs];
        compiler.set_inputs_grad(
            inputs.as_slice(),
            dinputs.as_slice(),
            data.as_mut_slice(),
            ddata.as_mut_slice(),
        );
        compiler.set_u0_grad(
            u0.as_mut_slice(),
            du0.as_mut_slice(),
            data.as_mut_slice(),
            ddata.as_mut_slice(),
        );
        compiler.rhs_grad(
            T::zero(),
            u0.as_slice(),
            du0.as_slice(),
            data.as_mut_slice(),
            ddata.as_mut_slice(),
            res.as_mut_slice(),
            dres.as_mut_slice(),
        );
        compiler.calc_out_grad(
            T::zero(),
            u0.as_slice(),
            du0.as_slice(),
            data.as_mut_slice(),
            ddata.as_mut_slice(),
            out.as_slice(),
            dout.as_mut_slice(),
        );
        if let Some(tensor_data) = compiler.get_tensor_data(tensor_name, ddata.as_slice()) {
            results.push(tensor_data.to_vec());
        } else {
            results.push(vec![T::zero(); tensor_len]);
        }
        // reverse-mode
        if compiler.supports_reverse_autodiff() && !tensor_is_constant {
            let mut ddata = compiler.get_new_data();
            let dtensor = compiler
                .get_tensor_data_mut(tensor_name, ddata.as_mut_slice())
                .unwrap();
            dtensor.fill(T::one());

            let mut du0 = vec![T::zero(); n_states];
            let mut dres = vec![T::zero(); n_states];
            let mut dinputs = vec![T::zero(); n_inputs];
            let mut dout = vec![T::zero(); n_outputs];

            // reverse pass (already done the forward pass)
            compiler.calc_out_rgrad(
                T::zero(),
                u0.as_slice(),
                du0.as_mut_slice(),
                data.as_slice(),
                ddata.as_mut_slice(),
                out.as_slice(),
                dout.as_mut_slice(),
            );
            compiler.rhs_rgrad(
                T::zero(),
                u0.as_slice(),
                du0.as_mut_slice(),
                data.as_slice(),
                ddata.as_mut_slice(),
                res.as_slice(),
                dres.as_mut_slice(),
            );
            compiler.set_u0_rgrad(
                u0.as_mut_slice(),
                du0.as_mut_slice(),
                data.as_slice(),
                ddata.as_mut_slice(),
            );
            compiler.get_inputs(dinputs.as_mut_slice(), ddata.as_slice());
            results.push(dinputs.to_vec());

            // forward mode sens (rhs)
            let mut ddata = compiler.get_new_data();
            let mut dres = vec![T::zero(); n_states];
            let dinputs = vec![T::one(); n_inputs];
            compiler.set_inputs(dinputs.as_slice(), ddata.as_mut_slice());
            compiler.rhs_sgrad(
                T::zero(),
                u0.as_slice(),
                data.as_slice(),
                ddata.as_mut_slice(),
                res.as_slice(),
                dres.as_mut_slice(),
            );
            results.push(
                compiler
                    .get_tensor_data(tensor_name, ddata.as_slice())
                    .unwrap()
                    .to_vec(),
            );

            // forward mode sens (calc_out)
            let mut ddata = compiler.get_new_data();
            let dinputs = vec![T::one(); n_inputs];
            compiler.set_inputs(dinputs.as_slice(), ddata.as_mut_slice());
            compiler.calc_out_sgrad(
                T::zero(),
                u0.as_slice(),
                data.as_slice(),
                ddata.as_mut_slice(),
                out.as_slice(),
                dout.as_mut_slice(),
            );
            results.push(
                compiler
                    .get_tensor_data(tensor_name, ddata.as_slice())
                    .unwrap()
                    .to_vec(),
            );

            // reverse mode sens (rhs)
            let mut ddata = compiler.get_new_data();
            let dtensor = compiler
                .get_tensor_data_mut(tensor_name, ddata.as_mut_slice())
                .unwrap();
            dtensor.fill(T::one());
            let mut dres = vec![T::zero(); n_states];
            let mut dinputs = vec![T::zero(); n_inputs];
            compiler.rhs_srgrad(
                T::zero(),
                u0.as_slice(),
                data.as_slice(),
                ddata.as_mut_slice(),
                res.as_slice(),
                dres.as_mut_slice(),
            );
            compiler.set_inputs_rgrad(
                inputs.as_slice(),
                dinputs.as_mut_slice(),
                data.as_slice(),
                ddata.as_mut_slice(),
            );
            results.push(dinputs.to_vec());

            // reverse mode sens (calc_out)
            let mut ddata = compiler.get_new_data();
            let dtensor = compiler
                .get_tensor_data_mut(tensor_name, ddata.as_mut_slice())
                .unwrap();
            dtensor.fill(T::one());
            let mut dinputs = vec![T::zero(); n_inputs];
            compiler.calc_out_srgrad(
                T::zero(),
                u0.as_slice(),
                data.as_slice(),
                ddata.as_mut_slice(),
                out.as_slice(),
                dout.as_mut_slice(),
            );
            compiler.set_inputs_rgrad(
                inputs.as_slice(),
                dinputs.as_mut_slice(),
                data.as_slice(),
                ddata.as_mut_slice(),
            );
            results.push(dinputs.to_vec());
        } else {
            results.push(vec![T::zero(); n_inputs]);
            results.push(vec![T::zero(); tensor_len]);
            results.push(vec![T::zero(); tensor_len]);
            results.push(vec![T::zero(); n_inputs]);
            results.push(vec![T::zero(); n_inputs]);
        }
        results
    }

    macro_rules! tensor_test {
        ($($name:ident: $text:literal expect $tensor_name:literal $expected_value:expr,)*) => {
            paste! {
                tensor_test_typed! {
                    $([<$name _f64>] : $text expect $tensor_name $expected_value ; f64,)*
                    $([<$name _f32>] : $text expect $tensor_name $expected_value ; f32,)*
                }
            }
        }
    }

    macro_rules! tensor_test_typed {
        ($($name:ident: $text:literal expect $tensor_name:literal $expected_value:expr ; $scalar_type:ty ,)*) => {
        $(
            #[test]
            fn $name() {
                let full_text = format!("
                    {}
                    u_i {{
                        y = 1,
                    }}
                    F_i {{
                        y,
                    }}
                    out_i {{
                        y,
                    }}
                ", $text);

                let model = parse_ds_string(full_text.as_str()).unwrap();
                #[allow(unused_variables)]
                let discrete_model = match DiscreteModel::build("$name", &model) {
                    Ok(model) => model,
                    Err(e) => {
                        panic!("{}", e.as_error_message(full_text.as_str()));
                    }
                };

                #[cfg(feature = "llvm")]
                {
                    use crate::execution::llvm::codegen::LlvmModule;
                    let results = tensor_test_common::<LlvmModule, $scalar_type>(&discrete_model, $tensor_name, CompilerMode::SingleThreaded);
                    assert_relative_eq!(results[0].as_slice(), $expected_value.as_slice());
                }

                #[cfg(feature = "cranelift")]
                {
                    let results = tensor_test_common::<crate::CraneliftJitModule, $scalar_type>(&discrete_model, $tensor_name, CompilerMode::SingleThreaded);
                    assert_relative_eq!(results[0].as_slice(), $expected_value.as_slice());
                }

                #[cfg(target_arch = "wasm32")]
                {
                    for filename in [
                        concat!(stringify!($name),"_llvm"),
                    ] {
                        let filename = format!("test_output/{filename}.wasm");
                        let mut file = std::fs::File::open(filename.as_str()).unwrap();
                        let mut buffer = Vec::new();
                        file.read_to_end(&mut buffer).unwrap();
                        let compiler = Compiler::from_object_file(
                            buffer,
                            CompilerMode::SingleThreaded,
                        ).unwrap();
                        let results = tensor_test_common_impl(compiler, $tensor_name);
                        assert_relative_eq!(results[0].as_slice(), $expected_value.as_slice());
                    }
                }

                #[cfg(not(feature = "cranelift"))]
                {
                    let model = parse_ds_string(full_text.as_str()).unwrap();
                    match DiscreteModel::build("$name", &model) {
                        Ok(model) => model,
                        Err(e) => {
                            panic!("{}", e.as_error_message(full_text.as_str()));
                        }
                    };
                }

                #[cfg(feature = "rayon")]
                {
                    #[cfg(feature = "cranelift")]
                    {
                        let results = tensor_test_common::<crate::CraneliftJitModule, $scalar_type>(&discrete_model, $tensor_name, CompilerMode::MultiThreaded(None));
                        assert_relative_eq!(results[0].as_slice(), $expected_value.as_slice());
                    }

                    #[cfg(feature = "llvm")]
                    {
                        use crate::execution::llvm::codegen::LlvmModule;
                        let results = tensor_test_common::<LlvmModule, $scalar_type>(&discrete_model, $tensor_name, CompilerMode::MultiThreaded(None));
                        assert_relative_eq!(results[0].as_slice(), $expected_value.as_slice());
                    }
                }
            }
        )*
        }
    }

    #[cfg(not(any(feature = "inkwell-191", feature = "inkwell-181")))]
    tensor_test! {
<<<<<<< HEAD
        heaviside_function0: "r { heaviside(-0.1) }" expect "r" vec![0.0],
        heaviside_function1: "r { heaviside(0.0) }" expect "r" vec![1.0],
        exp_function: "r { exp(2) }" expect "r" vec![f64::exp(2.0)],
        abs_function: "r { abs(-2) }" expect "r" vec![f64::abs(-2.0)],
        pow_function: "r { pow(4.3245, 0.5) }" expect "r" vec![f64::powf(4.3245, 0.5)],
        tan_function: "r { tan(0.234) }" expect "r" vec![f64::tan(0.234)],
        arcsinh_function: "r { arcsinh(0.5) }" expect "r" vec![f64::asinh(0.5)],
        arccosh_function: "r { arccosh(2) }" expect "r" vec![f64::acosh(2.0)],
        tanh_function: "r { tanh(0.5) }" expect "r" vec![f64::tanh(0.5)],
        sinh_function: "r { sinh(0.5) }" expect "r" vec![f64::sinh(0.5)],
        cosh_function: "r { cosh(0.5) }" expect "r" vec![f64::cosh(0.5)],
        exp_function_time: "r { exp(t) }" expect "r" vec![f64::exp(0.0)],
        min_function: "r { min(2, 3) }" expect "r" vec![2.0],
        max_function: "r { max(2, 3) }" expect "r" vec![3.0],
        sigmoid_function: "r { sigmoid(0.1) }" expect "r" vec![1.0 / (1.0 + f64::exp(-0.1))],
        scalar: "r {2}" expect "r" vec![2.0,],
        constant: "r_i {2, 3}" expect "r" vec![2., 3.],
        expression: "r_i {2 + 3, 3 * 2, arcsinh(1.2 + 1.0 / max(1.2, 1.0) * 2.0 + tanh(2.0))}" expect "r" vec![5., 6., f64::asinh(1.2 + 1.0 / f64::max(1.2, 1.0) * 2.0 + f64::tanh(2.0))],
=======
        indexing2: "a_i { 0.0, 1.0, 2.0, 3.0 } r_i { a_i[1:3] }" expect "r" vec![1.0, 2.0],
        indexing3: "a_i { 0.0, 1.0, 2.0, 3.0 } r_i { a_i[1..3] }" expect "r" vec![1.0, 2.0],
        indexing_mat_mul: "a_ij { (0:2, 0:2): 1.0 } b_j { 1, 2, 3 } r_i { a_ij * b_j[1:3] }" expect "r" vec![5.0, 5.0],
    }
    tensor_test_typed! {
        arccosh_function_f64: "r { arccosh(2) }" expect "r" vec![f64::acosh(2.0)] ; f64,
        arcosh_function_f32: "r { arccosh(2) }" expect "r" vec![f32::acosh(2.0_f32).into()] ; f32,
        exp_function_f64: "r { exp(2) }" expect "r" vec![f64::exp(2.0)] ; f64,
        exp_function_f32: "r { exp(2) }" expect "r" vec![f32::exp(2.0_f32).into()] ; f32,
        pow_function_f64: "r { pow(4.3245, 0.5) }" expect "r" vec![f64::powf(4.3245, 0.5)] ; f64,
        pow_function_f32: "r { pow(4.3245, 0.5) }" expect "r" vec![f32::powf(4.3245_f32, 0.5).into()] ; f32,
        arcsinh_function_f64: "r { arcsinh(0.5) }" expect "r" vec![f64::asinh(0.5)] ; f64,
        arcsinh_function_f32: "r { arcsinh(0.5) }" expect "r" vec![f32::asinh(0.5_f32).into()] ; f32,
        tanh_function_f64: "r { tanh(0.5) }" expect "r" vec![f64::tanh(0.5)] ; f64,
        // todo: why does this fail?
        //tanh_function_f32: "r { tanh(0.5) }" expect "r" vec![f32::tanh(0.5_f32).into()] ; f32,
        sinh_function_f64: "r { sinh(0.5) }" expect "r" vec![f64::sinh(0.5)] ; f64,
        sinh_function_f32: "r { sinh(0.5) }" expect "r" vec![f32::sinh(0.5_f32).into()] ; f32,
        cosh_function_f64: "r { cosh(0.5) }" expect "r" vec![f64::cosh(0.5)] ; f64,
        cosh_function_f32: "r { cosh(0.5) }" expect "r" vec![f32::cosh(0.5_f32).into()] ; f32,
        exp_function_time: "r { exp(t) }" expect "r" vec![f64::exp(0.0)] ; f64,
        exp_function_time_f32: "r { exp(t) }" expect "r" vec![f32::exp(0.0_f32).into()] ; f32,
        sigmoid_function_f64: "r { sigmoid(0.1) }" expect "r" vec![1.0 / (1.0 + f64::exp(-0.1))] ; f64,
        sigmoid_function_f32: "r { sigmoid(0.1) }" expect "r" vec![ (1.0_f32 / (1.0_f32 + f32::exp(-0.1_f32))).into()] ; f32,
        expression: "r_i {2 + 3, 3 * 2, arcsinh(1.2 + 1.0 / max(1.2, 1.0) * 2.0 + tanh(2.0))}" expect "r" vec![5., 6., f64::asinh(1.2 + 1.0 / f64::max(1.2, 1.0) * 2.0 + f64::tanh(2.0))] ; f64,
>>>>>>> b236290d
        pybamm_expression: "
        constant0_i { (0:19): 0.0, (19:20): 0.0006810238128045524,}
        constant1_i { (0:19): 0.0, (19:20): -0.0011634665332403958,}
        constant2_ij { (0,18): -25608.96286546366, (0,19): 76826.88859639116,}
        constant3_ij {(0,18): -0.4999999999999983, (0,19): 1.4999999999999984,}
        constant4_ij {(0,18): -0.4999999999999983, (0,19): 1.4999999999999982,}
        constant7_ij { (0,18): -12491.630996921805, (0,19): 37474.892990765504,}
        xaveragednegativeparticleconcentrationmolm3_i { 0.245049, 0.244694, 0.243985, 0.242921, 0.241503, 0.239730, 0.237603, 0.235121, 0.232284, 0.229093, 0.225547, 0.221647, 0.217392, 0.212783, 0.207819, 0.202500, 0.196827, 0.190799, 0.184417, 0.177680, }
        xaveragedpositiveparticleconcentrationmolm3_i { 0.939986, 0.940066, 0.940228, 0.940471, 0.940795, 0.941200, 0.941685, 0.942252, 0.942899, 0.943628, 0.944437, 0.945328, 0.946299, 0.947351, 0.948485, 0.949699, 0.950994, 0.952370, 0.953827, 0.955365, }
        varying2_i {(constant2_ij * xaveragedpositiveparticleconcentrationmolm3_j),}
        varying3_i {(constant4_ij * xaveragedpositiveparticleconcentrationmolm3_j),}
        varying4_i {(constant7_ij * xaveragednegativeparticleconcentrationmolm3_j),}
        varying5_i {(constant3_ij * xaveragednegativeparticleconcentrationmolm3_j),}
        r_i {(((0.05138515824298745 * arcsinh((-0.7999999999999998 / ((1.8973665961010275e-05 * pow(max(min(varying2_i, 51217.92521874824), 0.000512179257309275), 0.5)) * pow((51217.9257309275 - max(min(varying2_i, 51217.92521874824), 0.000512179257309275)), 0.5))))) + (((((((2.16216 + (0.07645 * tanh((30.834 - (57.858397200000006 * max(min(varying3_i, 0.9999999999), 1e-10)))))) + (2.1581 * tanh((52.294 - (53.412228 * max(min(varying3_i, 0.9999999999), 1e-10)))))) - (0.14169 * tanh((11.0923 - (21.0852666 * max(min(varying3_i, 0.9999999999), 1e-10)))))) + (0.2051 * tanh((1.4684 - (5.829105600000001 * max(min(varying3_i, 0.9999999999), 1e-10)))))) + (0.2531 * tanh((4.291641337386018 - (8.069908814589667 * max(min(varying3_i, 0.9999999999), 1e-10)))))) - (0.02167 * tanh((-87.5 + (177.0 * max(min(varying3_i, 0.9999999999), 1e-10)))))) + (1e-06 * ((1.0 / max(min(varying3_i, 0.9999999999), 1e-10)) + (1.0 / (-1.0 + max(min(varying3_i, 0.9999999999), 1e-10))))))) - ((0.05138515824298745 * arcsinh((0.6666666666666666 / ((0.0006324555320336759 * pow(max(min(varying4_i, 24983.261744011077), 0.000249832619938437), 0.5)) * pow((24983.2619938437 - max(min(varying4_i, 24983.261744011077), 0.000249832619938437)), 0.5))))) + ((((((((((0.194 + (1.5 * exp((-120.0 * max(min(varying5_i, 0.9999999999), 1e-10))))) + (0.0351 * tanh((-3.44578313253012 + (12.048192771084336 * max(min(varying5_i, 0.9999999999), 1e-10)))))) - (0.0045 * tanh((-7.1344537815126055 + (8.403361344537815 * max(min(varying5_i, 0.9999999999), 1e-10)))))) - (0.035 * tanh((-18.466 + (20.0 * max(min(varying5_i, 0.9999999999), 1e-10)))))) - (0.0147 * tanh((-14.705882352941176 + (29.41176470588235 * max(min(varying5_i, 0.9999999999), 1e-10)))))) - (0.102 * tanh((-1.3661971830985917 + (7.042253521126761 * max(min(varying5_i, 0.9999999999), 1e-10)))))) - (0.022 * tanh((-54.8780487804878 + (60.975609756097555 * max(min(varying5_i, 0.9999999999), 1e-10)))))) - (0.011 * tanh((-5.486725663716814 + (44.24778761061947 * max(min(varying5_i, 0.9999999999), 1e-10)))))) + (0.0155 * tanh((-3.6206896551724133 + (34.48275862068965 * max(min(varying5_i, 0.9999999999), 1e-10)))))) + (1e-06 * ((1.0 / max(min(varying5_i, 0.9999999999), 1e-10)) + (1.0 / (-1.0 + max(min(varying5_i, 0.9999999999), 1e-10)))))))),}
        " expect "r" vec![3.191533267340602] ; f64,
        pybamm_subexpression: "
            constant2_ij { (0,18): -25608.96286546366, (0,19): 76826.88859639116,}
            st_i { (0:20): xaveragednegativeparticleconcentrationmolm3 = 0.8000000000000016, (20:40): xaveragedpositiveparticleconcentrationmolm3 = 0.6000000000000001, }
            varying2_i {(constant2_ij * xaveragedpositiveparticleconcentrationmolm3_j),}
        " expect "varying2" vec![-25608.96286546366 * 0.6000000000000001 + 76826.88859639116 * 0.6000000000000001] ; f64,
        pybamm_subexpression2: "
            constant4_ij {(0,18): -0.4999999999999983, (0,19): 1.4999999999999982,}
            st_i { (0:20): xaveragednegativeparticleconcentrationmolm3 = 0.8000000000000016, (20:40): xaveragedpositiveparticleconcentrationmolm3 = 0.6000000000000001, }
            varying3_i {(constant4_ij * xaveragedpositiveparticleconcentrationmolm3_j),}
        " expect "varying3" vec![-0.4999999999999983 * 0.6000000000000001 + 1.4999999999999982 * 0.6000000000000001] ; f64,
        pybamm_subexpression3: "
            constant7_ij { (0,18): -12491.630996921805, (0,19): 37474.892990765504,}
            st_i { (0:20): xaveragednegativeparticleconcentrationmolm3 = 0.8000000000000016, (20:40): xaveragedpositiveparticleconcentrationmolm3 = 0.6000000000000001, }
            varying4_i {(constant7_ij * xaveragednegativeparticleconcentrationmolm3_j),}
        " expect "varying4" vec![-12491.630996921805 * 0.8000000000000016 + 37474.892990765504 * 0.8000000000000016] ; f64,
        pybamm_subexpression4: "
            varying2_i {30730.7554386,}
            varying3_i {0.6,}
            varying4_i {19986.6095951,}
            varying5_i {0.8,}
            r_i {(((0.05138515824298745 * arcsinh((-0.7999999999999998 / ((1.8973665961010275e-05 * pow(max(min(varying2_i, 51217.92521874824), 0.000512179257309275), 0.5)) * pow((51217.9257309275 - max(min(varying2_i, 51217.92521874824), 0.000512179257309275)), 0.5))))) + (((((((2.16216 + (0.07645 * tanh((30.834 - (57.858397200000006 * max(min(varying3_i, 0.9999999999), 1e-10)))))) + (2.1581 * tanh((52.294 - (53.412228 * max(min(varying3_i, 0.9999999999), 1e-10)))))) - (0.14169 * tanh((11.0923 - (21.0852666 * max(min(varying3_i, 0.9999999999), 1e-10)))))) + (0.2051 * tanh((1.4684 - (5.829105600000001 * max(min(varying3_i, 0.9999999999), 1e-10)))))) + (0.2531 * tanh((4.291641337386018 - (8.069908814589667 * max(min(varying3_i, 0.9999999999), 1e-10)))))) - (0.02167 * tanh((-87.5 + (177.0 * max(min(varying3_i, 0.9999999999), 1e-10)))))) + (1e-06 * ((1.0 / max(min(varying3_i, 0.9999999999), 1e-10)) + (1.0 / (-1.0 + max(min(varying3_i, 0.9999999999), 1e-10))))))) - ((0.05138515824298745 * arcsinh((0.6666666666666666 / ((0.0006324555320336759 * pow(max(min(varying4_i, 24983.261744011077), 0.000249832619938437), 0.5)) * pow((24983.2619938437 - max(min(varying4_i, 24983.261744011077), 0.000249832619938437)), 0.5))))) + ((((((((((0.194 + (1.5 * exp((-120.0 * max(min(varying5_i, 0.9999999999), 1e-10))))) + (0.0351 * tanh((-3.44578313253012 + (12.048192771084336 * max(min(varying5_i, 0.9999999999), 1e-10)))))) - (0.0045 * tanh((-7.1344537815126055 + (8.403361344537815 * max(min(varying5_i, 0.9999999999), 1e-10)))))) - (0.035 * tanh((-18.466 + (20.0 * max(min(varying5_i, 0.9999999999), 1e-10)))))) - (0.0147 * tanh((-14.705882352941176 + (29.41176470588235 * max(min(varying5_i, 0.9999999999), 1e-10)))))) - (0.102 * tanh((-1.3661971830985917 + (7.042253521126761 * max(min(varying5_i, 0.9999999999), 1e-10)))))) - (0.022 * tanh((-54.8780487804878 + (60.975609756097555 * max(min(varying5_i, 0.9999999999), 1e-10)))))) - (0.011 * tanh((-5.486725663716814 + (44.24778761061947 * max(min(varying5_i, 0.9999999999), 1e-10)))))) + (0.0155 * tanh((-3.6206896551724133 + (34.48275862068965 * max(min(varying5_i, 0.9999999999), 1e-10)))))) + (1e-06 * ((1.0 / max(min(varying5_i, 0.9999999999), 1e-10)) + (1.0 / (-1.0 + max(min(varying5_i, 0.9999999999), 1e-10)))))))),}
        " expect "r" vec![(((0.05138515824298745 * f64::asinh(-0.7999999999999998 / ((1.897_366_596_101_027_5e-5 * f64::powf(f64::max(f64::min(30730.7554386, 51217.92521874824), 0.000512179257309275), 0.5)) * f64::powf(51217.9257309275 - f64::max(f64::min(30730.7554386, 51217.92521874824), 0.000512179257309275), 0.5)))) + (((((((2.16216 + (0.07645 * f64::tanh(30.834 - (57.858397200000006 * f64::max(f64::min(0.6, 0.9999999999), 1e-10))))) + (2.1581 * f64::tanh(52.294 - (53.412228 * f64::max(f64::min(0.6, 0.9999999999), 1e-10))))) - (0.14169 * f64::tanh(11.0923 - (21.0852666 * f64::max(f64::min(0.6, 0.9999999999), 1e-10))))) + (0.2051 * f64::tanh(1.4684 - (5.829105600000001 * f64::max(f64::min(0.6, 0.9999999999), 1e-10))))) + (0.2531 * f64::tanh(4.291641337386018 - (8.069908814589667 * f64::max(f64::min(0.6, 0.9999999999), 1e-10))))) - (0.02167 * f64::tanh(-87.5 + (177.0 * f64::max(f64::min(0.6, 0.9999999999), 1e-10))))) + (1e-06 * ((1.0 / f64::max(f64::min(0.6, 0.9999999999), 1e-10)) + (1.0 / (-1.0 + f64::max(f64::min(0.6, 0.9999999999), 1e-10))))))) - ((0.05138515824298745 * f64::asinh(0.6666666666666666 / ((0.0006324555320336759 * f64::powf(f64::max(f64::min(19986.6095951, 24983.261744011077), 0.000249832619938437), 0.5)) * f64::powf(24983.2619938437 - f64::max(f64::min(19986.6095951, 24983.261744011077), 0.000249832619938437), 0.5)))) + ((((((((((0.194 + (1.5 * f64::exp(-120.0 * f64::max(f64::min(0.8, 0.9999999999), 1e-10)))) + (0.0351 * f64::tanh(-3.44578313253012 + (12.048192771084336 * f64::max(f64::min(0.8, 0.9999999999), 1e-10))))) - (0.0045 * f64::tanh(-7.1344537815126055 + (8.403361344537815 * f64::max(f64::min(0.8, 0.9999999999), 1e-10))))) - (0.035 * f64::tanh(-18.466 + (20.0 * f64::max(f64::min(0.8, 0.9999999999), 1e-10))))) - (0.0147 * f64::tanh(-14.705882352941176 + (29.41176470588235 * f64::max(f64::min(0.8, 0.9999999999), 1e-10))))) - (0.102 * f64::tanh(-1.3661971830985917 + (7.042253521126761 * f64::max(f64::min(0.8, 0.9999999999), 1e-10))))) - (0.022 * f64::tanh(-54.8780487804878 + (60.975609756097555 * f64::max(f64::min(0.8, 0.9999999999), 1e-10))))) - (0.011 * f64::tanh(-5.486725663716814 + (44.24778761061947 * f64::max(f64::min(0.8, 0.9999999999), 1e-10))))) + (0.0155 * f64::tanh(-3.6206896551724133 + (34.48275862068965 * f64::max(f64::min(0.8, 0.9999999999), 1e-10))))) + (1e-06 * ((1.0 / f64::max(f64::min(0.8, 0.9999999999), 1e-10)) + (1.0 / (-1.0 + f64::max(f64::min(0.8, 0.9999999999), 1e-10))))))))] ; f64,
        pybamm_subexpression5: "r_i { (1.0 / max(min(0.6, 0.9999999999), 1e-10)),}" expect "r" vec![1.0 / f64::max(f64::min(0.6, 0.9999999999), 1e-10)] ; f64,
        pybamm_subexpression6: "r_i { arcsinh(1.8973665961010275e-05), }" expect "r" vec![f64::asinh(1.897_366_596_101_027_5e-5)] ; f64,
        pybamm_subexpression7: "r_i { (1.5 * exp(-120.0 * max(min(0.8, 0.9999999999), 1e-10))), }" expect "r" vec![1.5 * f64::exp(-120.0 * f64::max(f64::min(0.8, 0.9999999999), 1e-10))] ; f64,
        pybamm_subexpression8: "r_i { (0.07645 * tanh(30.834 - (57.858397200000006 * max(min(0.6, 0.9999999999), 1e-10)))), }" expect "r" vec![0.07645 * f64::tanh(30.834 - (57.858397200000006 * f64::max(f64::min(0.6, 0.9999999999), 1e-10)))] ; f64,
        pybamm_subexpression9: "r_i { (1e-06 * ((1.0 / max(min(0.8, 0.9999999999), 1e-10)) + (1.0 / (-1.0 + max(min(0.8, 0.9999999999), 1e-10))))), }" expect "r" vec![1e-06 * ((1.0 / f64::max(f64::min(0.8, 0.9999999999), 1e-10)) + (1.0 / (-1.0 + f64::max(f64::min(0.8, 0.9999999999), 1e-10))))] ; f64,
        pybamm_subexpression10: "r_i { (1.0 / (-1.0 + max(min(0.8, 0.9999999999), 1e-10))), }" expect "r" vec![1.0 / (-1.0 + f64::max(f64::min(0.8, 0.9999999999), 1e-10))] ; f64,
        unary_negate_in_expr: "r_i { 1.0 / (-1.0 + 1.1) }" expect "r" vec![1.0 / (-1.0 + 1.1)] ; f64,
        exp_sparse_vec: "a_i { (1): 1 } r_i { exp(a_i) }" expect "r" vec![f64::exp(0.0), f64::exp(1.0)] ; f64,
        log_sparse_vec: "a_i { (1): 1 } r_i { log(a_i + 1) }" expect "r" vec![f64::ln(1.0), f64::ln(2.0)] ; f64,
    }

    tensor_test! {
        sparse_mat_mul12: "A_ij { (0,0):1, (0,1):1, (1,1):1, (2,2):1, (3,3):1, (4,4):1, (5,5):1 } b2_i { (1:6): 1 } r_i { A_ij * b2_j }" expect "r" vec![1.0, 1.0, 1.0, 1.0, 1.0, 1.0],
        sparse_mat_mul8: "A_ij { (0,1): -0.5, (0,0): 1.5, (6,5): 1.5, (6,4): -0.5 } b_i { (0:6): 1 } r_i { A_ij * b_j } A1_ij { (0,1): 1, (0,2): 1, (1,1): 1, (2,2): 1, (3,3): 1, (4,4): 1, (5,5): 1, (6,6): 1 } b2_i { (0:7): 1 } b3_i { (0:7):2 } r2_i { A1_ij * (r_j + b2_j) * b3_j }" expect "r2" vec![4.0, 2.0, 2.0, 2.0, 2.0, 2.0, 4.0],
        sparse_dense_concat: "a_i { (0): 1, (2): 3 } b_i { 4, 5 } r_i { a_i, b_i }" expect "r" vec![1., 3., 4., 5.],
        sparse_mat_mul9: "A_ij { (0,1): -0.5, (0,0): 1.5, (1,1): 0, (2,2): 0, (3,3): 0, (4,4): 0, (5,5): 0, (6,5): 1.5, (6,4): -0.5 } b_i { (0:6): 1 } r_i { A_ij * b_j }" expect "r" vec![1.0, 1.0],
        sparse_mat_mul10: "A_ij { (0,0): 1.5, (0,1): -0.5, (6,4): -0.5, (6,5): 1.5 } b_i { (0:6): 1 } r_i { A_ij * b_j }" expect "r" vec![1.0, 1.0],
        sparse_mat_mul11: "A_ij { (0,0): 1.5, (0,1): -0.5, (1,1): 0, (2,2): 0, (3,3): 0, (4,4): 0, (5,5): 0, (6,4): -0.5, (6,5): 1.5 } b_i { (0:6): 1 } r_i { A_ij * b_j }" expect "r" vec![1.0, 1.0],
        sparse_nonsquare_mat_vec_mul: "A_ij { (0, 0): 1, (0, 1): 4, (1, 2): 2 } b_j { (0:3): 5 } r_i { A_ij * b_j }" expect "r" vec![25.0, 10.0],
        sparse_nonsquare_mat_vec_mul2: "A_ij { (0, 0): 1, (0, 1): 4, (1, 2): 2 } b_j { (2): 5 } r_i { A_ij * b_j } B_ij { (0..2,0..2): 1 } s_i { B_ij * max(r_j, 1) }" expect "s" vec![1.0, 10.0],
        max_sparse_vec: "A_ij { (0..2,0..2): 1 } b_j { (1): 5 } r_i { A_ij * max(b_j, 1) }" expect "r" vec![1.0, 5.0],
        row_vec_col_vec_mul: "a_ij { (0, 1): 1, (0, 2): 2, (0, 3): 3 } b_i { 4, 5, 6, 7 } r_i { a_ij * b_j }" expect "r" vec![5. + 12. + 21.],
        max_sparse_scalar: "a_i { (0): 1, (2): 3 } r_i { max(a_i, 2) }" expect "r" vec![2., 2., 3.],
        contract_to_mat_vec: "A_ij { (0, 0): 1, (1, 0): 3, (1, 1): 4 } B_ij { (1, 1): 2 } b_i { B_ij } r_i { A_ij * b_j }" expect "r" vec![8.],
        sparse_mat_vec_mul7: "A_ij { (0, 1): 4, (1, 2): 2, (2, 2): 1 } b_i { (2): 5 } r_i { A_ij * (1 + b_j) }" expect "r" vec![4., 12., 6.],
        sparse_mat_vec_mul6: "A_ij { (0, 1): 4, (1, 2): 2, (2, 2): 1 } b_i { (2): 5 } r_i { A_ij * (1 * b_j) }" expect "r" vec![10., 5.],
        sparse_mat_vec_mul3: "A_ij { (0, 1): 4, (1, 2): 2, (2, 2): 0 } b_i { (2): 5 } c_j { (0:3): 1 } r_i { A_ij * (b_j + c_j) }" expect "r" vec![4., 12.],
        sparse_mat_vec_mul5: "A_ij { (1, 1): 2 } b_j { (1): 3 } r_i { A_ij * (1 * b_j) }" expect "r" vec![6.0],
        sparse_mat_vec_mul4: "A_ij { (0, 1): 4, (1, 2): 2, (2, 2): 0 } b_i { (0): 2, (2): 5 } c_j { (0:3): 1 } r_i { A_ij * (b_j + c_j) }" expect "r" vec![4., 12.],
        sparse_mat_vec_mul2: "A_ij { (0, 1): 4, (1, 0): 2 } b_i { (1): 5 } c_j { (0:1): 1, (1:2): 1 } r_i { A_ij * (b_j + c_j) }" expect "r" vec![24.0, 2.0],
        sparse_mat_vec_mul: "A_ij { (1, 1): 2 } b_j { (1): 3 } r_i { A_ij * b_j }" expect "r" vec![6.0],
        sparse_broadcast_to_sparse: "A_i { (1): 2 } B_ij { (0:2, 0:2): A_i }" expect "B" vec![2.0],
        sparse_broadcast_to_sparse_add: "A_i { (1): 2 } C_ij { (1, 1): 1 } B_ij { (0:2, 0:2): A_i + C_ij }" expect "B" vec![2.0, 3.0],
        sparse_contract_to_sparse: "A_ij { (1, 1): 2 } B_i { A_ij }" expect "B" vec![2.0],
        diag_sparse_add: "A_ij { (0..2, 0..2): 1 } B_ij { (1, 1): 3 } R_ij { A_ij + B_ij }" expect "R" vec![1.0, 4.0],
        diag_sparse_add2: "A_ij { (0..2, 0..2): 1 } B_ij { (1, 1): 3 } R_ij { A_ij + B_ji }" expect "R" vec![1.0, 4.0],
        diag_sparse_mul: "A_ij { (0..2, 0..2): 1 } B_ij { (1, 1): 3 } R_ij { A_ij * B_ij }" expect "R" vec![3.0],
        diag_dense_add: "A_ij { (0..2, 0..2): 1 } B_ij { (0:2, 0:2): 2 } R_ij { A_ij + B_ij }" expect "R" vec![3.0, 2.0, 2.0, 3.0],
        diag_dense_mul: "A_ij { (0..2, 0..2): 2 } B_ij { (0:2, 0:2): 3 } R_ij { A_ij * B_ij }" expect "R" vec![6.0, 6.0],
        sparse_sparse_mat_add2: "A_ij { (0, 0): 1, (1, 0): 5, (1, 1): 2 } B_ij { (0, 1): 3, (1, 1): 4 } R_ij { A_ij + B_ij }" expect "R" vec![1.0, 3.0, 5.0, 6.0],
        sparse_sparse_mat_add3: "A_ij { (0, 0): 1, (1, 0): 5, (1, 1): 2 } B_ij { (0, 1): 3, (1, 1): 4 } R_ij { A_ij + B_ji }" expect "R" vec![1.0, 8.0, 6.0],
        sparse_sparse_mat_add: "A_ij { (1, 1): 2 } B_ij { (0, 1): 3, (1, 1): 4 } R_ij { A_ij + B_ij }" expect "R" vec![3.0, 6.0],
        sparse_dense_mat_add: "A_ij { (1, 1): 2 } B_ij { (0:2, 0:2): 3 } R_ij { A_ij + B_ij }" expect "R" vec![3.0, 3.0, 3.0, 5.0],
        sparse_dense_mat_mul: "A_ij { (1, 1): 2 } B_ij { (0:2, 0:2): 3 } R_ij { A_ij * B_ij }" expect "R" vec![6.0],
        sparse_dense_mat_mul2: "A_ij { (1, 0): 1, (1, 1): 2 } B_ij { (0:2, 0:2): 3 } R_ij { A_ij * B_ij }" expect "R" vec![3.0, 6.0],
        diag_dense_mat_mul: "A_ij { (0, 0): 1, (1, 1): 2 } B_ij { (0:2, 0:2): 3 } R_ij { A_ij * B_ij }" expect "R" vec![3.0, 6.0],
        sparse_sparse_vec_add: "a_i { (0): 1, (2): 2 } b_i { (2): 4 } r_i { a_i + b_i }" expect "r" vec![1.0, 6.0],
        sparse_sparse_vec_add2: "a_i { (0): 1, (2): 2 } b_i { (1): 2, (2): 4 } r_i { a_i + b_i }" expect "r" vec![1.0, 2.0, 6.0],
        sparse_sparse_vec_mul: "a_i { (0): 1, (2): 2 } b_i { (2): 4 } r_i { a_i * b_i }" expect "r" vec![8.0],
        sparse_sparse_vec_div: "a_i { (2): 2 } b_i { (2): 4 } r_i { a_i / b_i }" expect "r" vec![0.5],
        sparse_sparse_vec_mul2: "a_i { (0): 1, (2): 2 } b_i { (2): 4 } r_i { b_i * a_i }" expect "r" vec![8.0],
        sparse_dense_vec_add:  "a_i { (0): 1, (2): 2 } b_i { (0:3): 3 } r_i { a_i + b_i }" expect "r" vec![4.0, 3.0, 5.0],
        sparse_dense_vec_add2: "a_i { (0): 1, (2): 2 } b_i { (0:3): 3 } r_i { b_i + a_i }" expect "r" vec![4.0, 3.0, 5.0],
        sparse_dense_vec_mul: "a_i { (0): 1, (2): 2 } b_i { (0:3): 3 } r_i { b_i * a_i }" expect "r" vec![3.0, 6.0],
        sparse_dense_vec_mul2: "a_i { (0): 1, (2): 2 } b_i { (0:3): 3 } r_i { a_i * b_i }" expect "r" vec![3.0, 6.0],
        sparse_vec_vec_mul: "a_i { (0): 1, (2): 2 } b_i { (2): 4 } r_i { a_i * b_i }" expect "r" vec![8.0],
        sparse_vec_vec_add: "a_i { (0): 1, (2): 2 } b_i { (2): 4 } r_i { a_i + b_i }" expect "r" vec![1.0, 6.0],
        contraction_2d_to_vector: "a_ij { (0:3, 0:3): 1.0 } r_i { a_ij }" expect "r" vec![3.0, 3.0, 3.0],
        col_vec: "a_ij { (0, 0): 1, (1, 0): 2 } b_i { (0:2): a_ij }" expect "b" vec![1.0, 2.0],
        indexing1: "a_i { 0.0, 1.0, 2.0, 3.0 } r { a_i[2] }" expect "r" vec![2.0],
        heaviside_function0: "r { heaviside(-0.1) }" expect "r" vec![0.0],
        heaviside_function1: "r { heaviside(0.0) }" expect "r" vec![1.0],
        abs_function: "r { abs(-2) }" expect "r" vec![f64::abs(-2.0)],
        min_function: "r { min(2, 3) }" expect "r" vec![2.0],
        max_function: "r { max(2, 3) }" expect "r" vec![3.0],
        scalar: "r {2}" expect "r" vec![2.0,],
        constant: "r_i {2, 3}" expect "r" vec![2., 3.],
        derived: "r_i {2, 3} k_i { 2 * r_i }" expect "k" vec![4., 6.],
        concatenate: "r_i {2, 3} k_i { r_i, 2 * r_i }" expect "k" vec![2., 3., 4., 6.],
        ones_matrix_dense: "I_ij { (0:2, 0:2): 1 }" expect "I" vec![1., 1., 1., 1.],
        dense_matrix: "A_ij { (0, 0): 1, (0, 1): 2, (1, 0): 3, (1, 1): 4 }" expect "A" vec![1., 2., 3., 4.],
        dense_vector: "x_i { (0:4): 1, (4:5): 2 }" expect "x" vec![1., 1., 1., 1., 2.],
        identity_matrix_diagonal: "I_ij { (0..2, 0..2): 1 }" expect "I" vec![1., 1.],
        concatenate_diagonal: "A_ij { (0..2, 0..2): 1 } B_ij { (0:2, 0:2): A_ij, (2:4, 2:4): A_ij }" expect "B" vec![1., 1., 1., 1.],
        identity_matrix_sparse: "I_ij { (0, 0): 1, (1, 1): 2 }" expect "I" vec![1., 2.],
        concatenate_sparse: "A_ij { (0, 0): 1, (1, 1): 2 } B_ij { (0:2, 0:2): A_ij, (2:4, 2:4): A_ij }" expect "B" vec![1., 2., 1., 2.],
        sparse_rearrange: "A_ij { (0, 0): 1, (1, 1): 2, (0, 1): 3 }" expect "A" vec![1., 3., 2.],
        sparse_rearrange2: "A_ij { (0, 1): 1, (1, 1): 2, (1, 0): 3, (2, 2): 4, (2, 1): 5 }" expect "A" vec![1., 3., 2., 5., 4.],
        sparse_expression: "A_ij { (0, 0): 1, (0, 1): 2, (1, 1): 3 } B_ij { 2 * A_ij }" expect "B" vec![2., 4., 6.],
        sparse_matrix_vect_multiply: "A_ij { (0, 0): 1, (1, 0): 2, (1, 1): 3 } x_i { 1, 2 } b_i { A_ij * x_j }" expect "b" vec![1., 8.],
        sparse_rearrange_matrix_vect_multiply: "A_ij { (0, 1): 1, (1, 1): 2, (1, 0): 3, (2, 2): 4, (2, 1): 5 } x_i { 1, 2, 3 } b_i { A_ij * x_j }" expect "b" vec![2., 7., 22.],
        diag_matrix_vect_multiply: "A_ij { (0, 0): 1, (1, 1): 3 } x_i { 1, 2 } b_i { A_ij * x_j }" expect "b" vec![1., 6.],
        dense_matrix_vect_multiply: "A_ij {  (0, 0): 1, (0, 1): 2, (1, 0): 3, (1, 1): 4 } x_i { 1, 2 } b_i { A_ij * x_j }" expect "b" vec![5., 11.],
        sparse_matrix_vect_multiply_zero_row: "A_ij { (0, 1): 2 } x_i { 1, 2 } b_i { A_ij * x_j }" expect "b" vec![4.],
        broadcast_vector1: "a_i { 1, 2 } b_ij { (0, 0): 1, (0, 1): 2, (1, 0): 3, (1, 1): 4 } c_ij { b_ij * a_j }" expect "c" vec![1., 4., 3., 8.],
        broadcast_vector2: "a_i { 1, 2 } b_ij { (0, 0): 1, (0, 1): 2, (1, 0): 3, (1, 1): 4 } c_ij { a_j * b_ij }" expect "c" vec![1., 4., 3., 8.],
        broadcast_vector3: "a_i { 1, 2 } b_ij { (0, 0): 1, (0, 1): 2, (1, 0): 3, (1, 1): 4 } c_ij { b_ij * a_i }" expect "c" vec![1., 2., 6., 8.],
        broadcast_vector4: "a_i { 1, 2 } b_ij { (0, 0): 1, (0, 1): 2, (1, 0): 3, (1, 1): 4 } c_ij { a_i * b_ij }" expect "c" vec![1., 2., 6., 8.],
        bidiagonal: "A_ij { (0..3, 0..3): 1, (1..3, 0..2): 2 }" expect "A" vec![1., 2., 1., 2., 1.],
    }

    macro_rules! tensor_grad_test {
        ($($name:ident: $text:literal expect $tensor_name:literal $expected_grad:expr ; $expected_rgrad:expr; $expected_sgrad:expr; $expected_srgrad:expr,)*) => {
        $(
            #[test]
            fn $name() {
                let full_text = format!("
                    in {{ p = 1 }}
                    u_i {{
                        y = p,
                    }}
                    dudt_i {{
                        dydt = p,
                    }}
                    {}
                    M_i {{
                        dydt,
                    }}
                    F_i {{
                        y,
                    }}
                    out_i {{
                        y,
                    }}
                ", $text);

                let model = parse_ds_string(full_text.as_str()).unwrap();
                #[allow(unused_variables)]
                let discrete_model = match DiscreteModel::build("$name", &model) {
                    Ok(model) => model,
                    Err(e) => {
                        panic!("{}", e.as_error_message(full_text.as_str()));
                    }
                };

                #[cfg(feature = "rayon")]
                {
                    #[cfg(feature = "llvm")]
                    {
                        use crate::execution::llvm::codegen::LlvmModule;
                        let results = tensor_test_common::<LlvmModule, f32>(&discrete_model, $tensor_name, CompilerMode::MultiThreaded(None));
                        assert_relative_eq!(results[1].as_slice(), $expected_grad.as_slice());
                        assert_relative_eq!(results[2].as_slice(), $expected_rgrad.as_slice());
                        assert_relative_eq!(results[3].as_slice(), $expected_sgrad.as_slice());
                        assert_relative_eq!(results[4].as_slice(), $expected_sgrad.as_slice());
                        assert_relative_eq!(results[5].as_slice(), $expected_srgrad.as_slice());
                        assert_relative_eq!(results[6].as_slice(), $expected_srgrad.as_slice());

                        let results = tensor_test_common::<LlvmModule, f64>(&discrete_model, $tensor_name, CompilerMode::MultiThreaded(None));
                        assert_relative_eq!(results[1].as_slice(), $expected_grad.as_slice());
                        assert_relative_eq!(results[2].as_slice(), $expected_rgrad.as_slice());
                        assert_relative_eq!(results[3].as_slice(), $expected_sgrad.as_slice());
                        assert_relative_eq!(results[4].as_slice(), $expected_sgrad.as_slice());
                        assert_relative_eq!(results[5].as_slice(), $expected_srgrad.as_slice());
                        assert_relative_eq!(results[6].as_slice(), $expected_srgrad.as_slice());
                    }

                    #[cfg(feature = "cranelift")]
                    {
                        let results = tensor_test_common::<crate::CraneliftJitModule, f32>(&discrete_model, $tensor_name, CompilerMode::MultiThreaded(None));
                        assert_relative_eq!(results[1].as_slice(), $expected_grad.as_slice());
                        let results = tensor_test_common::<crate::CraneliftJitModule, f64>(&discrete_model, $tensor_name, CompilerMode::MultiThreaded(None));
                        assert_relative_eq!(results[1].as_slice(), $expected_grad.as_slice());
                    }
                }

                #[cfg(feature = "llvm")]
                {
                    use crate::execution::llvm::codegen::LlvmModule;
                    let results = tensor_test_common::<LlvmModule, f32>(&discrete_model, $tensor_name, CompilerMode::SingleThreaded);
                    assert_relative_eq!(results[1].as_slice(), $expected_grad.as_slice());
                    assert_relative_eq!(results[2].as_slice(), $expected_rgrad.as_slice());
                    assert_relative_eq!(results[3].as_slice(), $expected_sgrad.as_slice());
                    assert_relative_eq!(results[4].as_slice(), $expected_sgrad.as_slice());
                    assert_relative_eq!(results[5].as_slice(), $expected_srgrad.as_slice());
                    assert_relative_eq!(results[6].as_slice(), $expected_srgrad.as_slice());

                    let results = tensor_test_common::<LlvmModule, f64>(&discrete_model, $tensor_name, CompilerMode::SingleThreaded);
                    assert_relative_eq!(results[1].as_slice(), $expected_grad.as_slice());
                    assert_relative_eq!(results[2].as_slice(), $expected_rgrad.as_slice());
                    assert_relative_eq!(results[3].as_slice(), $expected_sgrad.as_slice());
                    assert_relative_eq!(results[4].as_slice(), $expected_sgrad.as_slice());
                    assert_relative_eq!(results[5].as_slice(), $expected_srgrad.as_slice());
                    assert_relative_eq!(results[6].as_slice(), $expected_srgrad.as_slice());
                }

                #[cfg(feature = "cranelift")]
                {
                    let results = tensor_test_common::<crate::CraneliftJitModule, f32>(&discrete_model, $tensor_name, CompilerMode::SingleThreaded);
                    assert_relative_eq!(results[1].as_slice(), $expected_grad.as_slice());
                    let results = tensor_test_common::<crate::CraneliftJitModule, f64>(&discrete_model, $tensor_name, CompilerMode::SingleThreaded);
                    assert_relative_eq!(results[1].as_slice(), $expected_grad.as_slice());
                }

                #[cfg(target_arch = "wasm32")]
                {
                    for filename in [
                        concat!(stringify!($name),"_llvm"),
                    ] {
                        let filename = format!("test_output/{filename}.wasm");
                        let mut file = std::fs::File::open(filename.as_str()).unwrap();
                        let mut buffer = Vec::new();
                        file.read_to_end(&mut buffer).unwrap();
                        let compiler = Compiler::from_object_file(
                            buffer,
                            CompilerMode::SingleThreaded,
                        ).unwrap();
                        let results = tensor_test_common_impl(compiler, $tensor_name);
                        assert_relative_eq!(results[1].as_slice(), $expected_grad.as_slice());
                        assert_relative_eq!(results[2].as_slice(), $expected_rgrad.as_slice());
                        assert_relative_eq!(results[3].as_slice(), $expected_sgrad.as_slice());
                        assert_relative_eq!(results[4].as_slice(), $expected_sgrad.as_slice());
                        assert_relative_eq!(results[5].as_slice(), $expected_srgrad.as_slice());
                        assert_relative_eq!(results[6].as_slice(), $expected_srgrad.as_slice());
                    }
                }
            }
        )*
        }
    }

    tensor_grad_test! {
        const_grad: "r { 3 }" expect "r" vec![0.] ; vec![0.] ; vec![0.] ; vec![0.],
        const_vec_grad: "r_i { 3, 4 }" expect "r" vec![0., 0.] ; vec![0.] ; vec![0., 0.] ; vec![0.],
        input_grad: "r { 2 * p * p }" expect "r" vec![4.] ; vec![4.] ;  vec![4.] ; vec![4.],
        input_vec_grad: "r_i { 2 * p * p, 3 * p }" expect "r" vec![4., 3.] ; vec![7.] ;  vec![4., 3.] ; vec![7.],
        state_grad: "r { 2 * y }" expect "r" vec![2.] ; vec![2.] ; vec![0.] ; vec![0.],
        input_and_state_grad: "r { 2 * y * p }" expect "r" vec![4.] ; vec![4.] ; vec![2.] ; vec![2.],
        state_and_const_grad1: "r_i { 2 * y, 3 }" expect "r" vec![2., 0.] ; vec![2.] ;  vec![0., 0.] ; vec![0.],
        state_and_const_grad2: "r_i { 3 * y, 2 * y }" expect "r" vec![3., 2.] ; vec![5.] ;  vec![0., 0.] ; vec![0.],
        state_and_const_grad3: "r_i { 2 * p, 3 }" expect "r" vec![2., 0.] ; vec![2.] ;  vec![2., 0.] ; vec![2.],
        state_and_const_grad4: "r_i { 3 * p, 2 * p }" expect "r" vec![3., 2.] ; vec![5.] ;  vec![3., 2.] ; vec![5.],

    }

    macro_rules! tensor_test_big_state {
        ($($name:ident: $text:literal expect $tensor_name:literal $expected_value:expr ; $expected_grad:expr ; $expected_rgrad:expr ; $expected_sgrad:expr ; $expected_srgrad:expr,)*) => {
        $(
            #[test]
            fn $name() {
                let full_text = format!("
                    in {{ p = 1 }}
                    u_i {{
                        (0:50):   x = p,
                        (50:100): y = p,
                    }}
                    {}
                    F_i {{ x_i, y_i, }}
                ", $text);
                let model = parse_ds_string(full_text.as_str()).unwrap();
                #[allow(unused_variables)]
                let discrete_model = match DiscreteModel::build("$name", &model) {
                    Ok(model) => model,
                    Err(e) => {
                        panic!("{}", e.as_error_message(full_text.as_str()));
                    }
                };

                #[cfg(feature = "llvm")]
                {
                    use crate::execution::llvm::codegen::LlvmModule;
                    let results = tensor_test_common::<LlvmModule, f32>(&discrete_model, $tensor_name, CompilerMode::SingleThreaded);
                    assert_relative_eq!(results[0].as_slice(), $expected_value.as_slice());
                    assert_relative_eq!(results[1].as_slice(), $expected_grad.as_slice());
                    assert_relative_eq!(results[2].as_slice(), $expected_rgrad.as_slice());
                    assert_relative_eq!(results[3].as_slice(), $expected_sgrad.as_slice());
                    //assert_relative_eq!(results[4].as_slice(), $expected_sgrad.as_slice());
                    assert_relative_eq!(results[5].as_slice(), $expected_srgrad.as_slice());
                    //assert_relative_eq!(results[6].as_slice(), $expected_srgrad.as_slice());

                    let results = tensor_test_common::<LlvmModule, f64>(&discrete_model, $tensor_name, CompilerMode::SingleThreaded);
                    assert_relative_eq!(results[0].as_slice(), $expected_value.as_slice());
                    assert_relative_eq!(results[1].as_slice(), $expected_grad.as_slice());
                    assert_relative_eq!(results[2].as_slice(), $expected_rgrad.as_slice());
                    assert_relative_eq!(results[3].as_slice(), $expected_sgrad.as_slice());
                    //assert_relative_eq!(results[4].as_slice(), $expected_sgrad.as_slice());
                    assert_relative_eq!(results[5].as_slice(), $expected_srgrad.as_slice());
                    //assert_relative_eq!(results[6].as_slice(), $expected_srgrad.as_slice());
                }

                #[cfg(feature = "cranelift")]
                {
                    let results = tensor_test_common::<crate::CraneliftJitModule, f32>(&discrete_model, $tensor_name, CompilerMode::SingleThreaded);
                    assert_relative_eq!(results[0].as_slice(), $expected_value.as_slice());
                    assert_relative_eq!(results[1].as_slice(), $expected_grad.as_slice());


                    let results = tensor_test_common::<crate::CraneliftJitModule, f64>(&discrete_model, $tensor_name, CompilerMode::SingleThreaded);
                    assert_relative_eq!(results[0].as_slice(), $expected_value.as_slice());
                    assert_relative_eq!(results[1].as_slice(), $expected_grad.as_slice());
                }

                #[cfg(target_arch = "wasm32")]
                {
                    for filename in [
                        concat!(stringify!($name),"_llvm"),
                    ] {
                        let filename = format!("test_output/{filename}.wasm");
                        let mut file = std::fs::File::open(filename.as_str()).unwrap();
                        let mut buffer = Vec::new();
                        file.read_to_end(&mut buffer).unwrap();
                        let compiler = Compiler::from_object_file(
                            buffer,
                            CompilerMode::SingleThreaded,
                        ).unwrap();
                        let results = tensor_test_common_impl(compiler, $tensor_name);
                        assert_relative_eq!(results[0].as_slice(), $expected_value.as_slice());
                        assert_relative_eq!(results[1].as_slice(), $expected_grad.as_slice());
                    }
                }


                #[cfg(feature = "rayon")]
                {
                    #[cfg(feature = "cranelift")]
                    {
                        let results = tensor_test_common::<crate::CraneliftJitModule, f32>(&discrete_model, $tensor_name, CompilerMode::MultiThreaded(None));
                        assert_relative_eq!(results[0].as_slice(), $expected_value.as_slice());
                        assert_relative_eq!(results[1].as_slice(), $expected_grad.as_slice());
                        let results = tensor_test_common::<crate::CraneliftJitModule, f64>(&discrete_model, $tensor_name, CompilerMode::MultiThreaded(None));
                        assert_relative_eq!(results[0].as_slice(), $expected_value.as_slice());
                        assert_relative_eq!(results[1].as_slice(), $expected_grad.as_slice());
                    }

                    // todo: multi-threaded llvm not working on macos
                    #[cfg(not(target_os = "macos"))]
                    #[cfg(feature = "llvm")]
                    {
                        use crate::execution::llvm::codegen::LlvmModule;
                        let results = tensor_test_common::<LlvmModule, f32>(&discrete_model, $tensor_name, CompilerMode::MultiThreaded(None));
                        assert_relative_eq!(results[0].as_slice(), $expected_value.as_slice());
                        assert_relative_eq!(results[1].as_slice(), $expected_grad.as_slice());
                        assert_relative_eq!(results[2].as_slice(), $expected_rgrad.as_slice());
                        assert_relative_eq!(results[3].as_slice(), $expected_sgrad.as_slice());
                        //assert_relative_eq!(results[4].as_slice(), $expected_sgrad.as_slice());
                        assert_relative_eq!(results[5].as_slice(), $expected_srgrad.as_slice());
                        //assert_relative_eq!(results[6].as_slice(), $expected_srgrad.as_slice());

                        let results = tensor_test_common::<LlvmModule, f64>(&discrete_model, $tensor_name, CompilerMode::MultiThreaded(None));
                        assert_relative_eq!(results[0].as_slice(), $expected_value.as_slice());
                        assert_relative_eq!(results[1].as_slice(), $expected_grad.as_slice());
                        assert_relative_eq!(results[2].as_slice(), $expected_rgrad.as_slice());
                        assert_relative_eq!(results[3].as_slice(), $expected_sgrad.as_slice());
                        //assert_relative_eq!(results[4].as_slice(), $expected_sgrad.as_slice());
                        assert_relative_eq!(results[5].as_slice(), $expected_srgrad.as_slice());
                        //assert_relative_eq!(results[6].as_slice(), $expected_srgrad.as_slice());
                    }
                }
            }
        )*
        }
    }

    tensor_test_big_state! {
        big_state_expr: "r_i { x_i + y_i }" expect "r" vec![2.; 50] ; vec![2.; 50] ; vec![100.] ; vec![0.; 50] ; vec![0.],
        big_state_multi: "r_i { x_i + y_i } b_i { x_i, r_i - y_i }" expect "b" vec![1.; 100] ; vec![1.; 100] ; vec![100.] ; vec![0.; 100] ; vec![0.],
        big_state_multi_w_scalar: "r { 1.0 + 1.0 } b_i { x_i, r - y_i }" expect "b" vec![1.; 100] ; vec![1.; 50].into_iter().chain(vec![-1.; 50].into_iter()).collect::<Vec<_>>() ; vec![0.] ; vec![0.; 100] ; vec![0.],
        big_state_diag: "b_ij { (0..100, 0..100): 3.0 } r_i { b_ij * u_j }" expect "r" vec![3.; 100] ; vec![3.; 100] ; vec![300.] ; vec![0.; 100] ; vec![0.],
        big_state_tridiag: "b_ij { (0..100, 0..100): 3.0, (0..99, 1..100): 2.0, (1..100, 0..99): 1.0, (0, 99): 1.0, (99, 0): 2.0 } r_i { b_ij * u_j }" expect "r" vec![6.; 100]; vec![6.; 100]; vec![600.] ; vec![0.; 100]; vec![0.],
        big_state_tridiag2: "b_ij { (0..100, 0..100): p + 2.0, (0..99, 1..100): 2.0, (1..100, 0..99): 1.0, (0, 99): 1.0, (99, 0): 2.0 } r_i { b_ij * u_j }" expect "r" vec![6.; 100]; vec![7.; 100]; vec![700.] ; vec![1.; 100]; vec![100.],
    }

    generate_tests!(test_repeated_grad_common);

    #[allow(dead_code)]
    fn test_repeated_grad_common<
        M: CodegenModuleCompile + CodegenModuleJit,
        T: Scalar + RelativeEq,
    >() {
        let full_text = "
            in { p = 1 }
            u_i {
                y = p,
            }
            dudt_i {
                dydt = 1,
            }
            r {
                2 * y * p,
            }
            M_i {
                dydt,
            }
            F_i {
                r,
            }
            out_i {
                y,
            }
        ";
        let model = parse_ds_string(full_text).unwrap();
        let discrete_model = match DiscreteModel::build("test_repeated_grad", &model) {
            Ok(model) => model,
            Err(e) => {
                panic!("{}", e.as_error_message(full_text));
            }
        };
        let compiler =
            Compiler::<M, T>::from_discrete_model(&discrete_model, Default::default()).unwrap();
        let mut u0 = vec![T::one()];
        let mut du0 = vec![T::one()];
        let mut res = vec![T::zero()];
        let mut dres = vec![T::zero()];
        let mut data = compiler.get_new_data();
        let mut ddata = compiler.get_new_data();
        let (_n_states, n_inputs, _n_outputs, _n_data, _n_stop, _has_mass) = compiler.get_dims();
        let inputs = vec![T::from_f64(2.).unwrap(); n_inputs];
        compiler.set_inputs(inputs.as_slice(), data.as_mut_slice());
        compiler.set_u0(u0.as_mut_slice(), data.as_mut_slice());
        compiler.rhs(
            T::zero(),
            u0.as_slice(),
            data.as_mut_slice(),
            res.as_mut_slice(),
        );

        for _i in 0..3 {
            let dinputs = vec![T::one(); n_inputs];
            compiler.set_inputs_grad(
                inputs.as_slice(),
                dinputs.as_slice(),
                data.as_mut_slice(),
                ddata.as_mut_slice(),
            );
            compiler.set_u0_grad(
                u0.as_mut_slice(),
                du0.as_mut_slice(),
                data.as_mut_slice(),
                ddata.as_mut_slice(),
            );
            compiler.rhs_grad(
                T::zero(),
                u0.as_slice(),
                du0.as_slice(),
                data.as_mut_slice(),
                ddata.as_mut_slice(),
                res.as_mut_slice(),
                dres.as_mut_slice(),
            );
            assert_relative_eq!(dres.as_slice(), vec![T::from_f64(8.).unwrap()].as_slice());
        }
    }

    #[test]
    fn test_constant_and_input_deps() {
        let code = "
            in  { k = 1, }
            l { k } m { l }
            u { 1 }
            F { u }
        ";
        let model = parse_ds_string(code).unwrap();
        let discrete_model = DiscreteModel::build("test_constant_and_input_deps", &model).unwrap();
        assert!(discrete_model
            .input_dep_defns()
            .iter()
            .any(|defn| defn.name() == "m"));
    }

    #[cfg(feature = "cranelift")]
    #[test]
    fn test_repeated_rhs_sparse_contraction_cranelift() {
        test_repeated_rhs_sparse_contraction::<crate::CraneliftJitModule>();
    }
    #[cfg(feature = "llvm")]
    #[test]
    fn test_repeated_rhs_sparse_contraction_llvm() {
        test_repeated_rhs_sparse_contraction::<crate::execution::llvm::codegen::LlvmModule>();
    }

    #[allow(dead_code)]
    fn test_repeated_rhs_sparse_contraction<M: CodegenModuleCompile + CodegenModuleJit>() {
        let code = "
            A_ij { (0, 0): 1, (0, 1): 2, (3, 3): 3 }
            u_i {
                (0:4): x = 1,
            }
            zeros_i {
                (0:4): 0,
            }
            c_i { A_ij * u_j  + zeros_i }
            F_i {
                c_i,
            }
        ";
        let model = parse_ds_string(code).unwrap();
        let discrete_model =
            DiscreteModel::build("test_repeated_rhs_sparse_contraction", &model).unwrap();
        let compiler =
            Compiler::<M, f64>::from_discrete_model(&discrete_model, Default::default()).unwrap();
        let mut u = vec![0.0; 4];
        let mut res = vec![0.0; 4];
        let mut data = compiler.get_new_data();
        let (_n_states, _n_inputs, _n_outputs, _n_data, _n_stop, _has_mass) = compiler.get_dims();
        compiler.set_u0(u.as_mut_slice(), data.as_mut_slice());
        compiler.rhs(0.0, u.as_slice(), data.as_mut_slice(), res.as_mut_slice());
        assert_relative_eq!(res.as_slice(), vec![3.0, 0.0, 0.0, 3.0].as_slice());
        compiler.rhs(0.0, u.as_slice(), data.as_mut_slice(), res.as_mut_slice());
        assert_relative_eq!(res.as_slice(), vec![3.0, 0.0, 0.0, 3.0].as_slice());
    }

    #[test]
    fn test_additional_functions() {
        let full_text = "
            in  { k = 1, }
            u_i {
                y = 1,
                x = 2,
            }
            dudt_i {
                dydt = 0,
                0,
            }
            M_i {
                dydt,
                0,
            }
            F_i {
                y - 1,
                x - 2,
            }
            out_i {
                y,
                x,
                2*x,
            }
        ";
        let model = parse_ds_string(full_text).unwrap();
        #[allow(unused_variables)]
        let discrete_model = DiscreteModel::build("$name", &model).unwrap();

        #[cfg(feature = "cranelift")]
        {
            let compiler = Compiler::<crate::CraneliftJitModule, f64>::from_discrete_model(
                &discrete_model,
                Default::default(),
            )
            .unwrap();
            let (n_states, n_inputs, n_outputs, n_data, _n_stop, _has_mass) = compiler.get_dims();
            assert_eq!(n_states, 2);
            assert_eq!(n_inputs, 1);
            assert_eq!(n_outputs, 3);
            assert_eq!(n_data, compiler.data_len());

            let mut data = compiler.get_new_data();
            let inputs = vec![1.1];
            compiler.set_inputs(inputs.as_slice(), data.as_mut_slice());

            let inputs = compiler.get_tensor_data("in", data.as_slice()).unwrap();
            assert_relative_eq!(inputs, vec![1.1].as_slice());

            let mut id = vec![0.0, 0.0];
            compiler.set_id(id.as_mut_slice());
            assert_eq!(id, vec![1.0, 0.0]);

            let mut u = vec![0., 0.];
            compiler.set_u0(u.as_mut_slice(), data.as_mut_slice());
            assert_relative_eq!(u.as_slice(), vec![1., 2.].as_slice());

            let mut rr = vec![1., 1.];
            compiler.rhs(0., u.as_slice(), data.as_mut_slice(), rr.as_mut_slice());
            assert_relative_eq!(rr.as_slice(), vec![0., 0.].as_slice());

            let up = vec![2., 3.];
            rr = vec![1., 1.];
            compiler.mass(0., up.as_slice(), data.as_mut_slice(), rr.as_mut_slice());
            assert_relative_eq!(rr.as_slice(), vec![2., 0.].as_slice());

            let mut out = vec![0.; 3];
            compiler.calc_out(0., u.as_slice(), data.as_mut_slice(), out.as_mut_slice());
            assert_relative_eq!(out.as_slice(), vec![1., 2., 4.].as_slice());
        }
    }

    #[test]
    fn test_inputs() {
        let full_text = "
            in_i  { a = 1, (1:3): b = 1, c = 1, }
            u { y = 0 }
            F { y }
            out { y }
        ";
        let model = parse_ds_string(full_text).unwrap();
        #[allow(unused_variables)]
        let discrete_model = DiscreteModel::build("test_inputs", &model).unwrap();
        assert_eq!(discrete_model.input().unwrap().layout().nnz(), 4);

        #[cfg(feature = "cranelift")]
        {
            let compiler = Compiler::<crate::CraneliftJitModule, f64>::from_discrete_model(
                &discrete_model,
                Default::default(),
            )
            .unwrap();
            let mut data = compiler.get_new_data();
            let inputs = vec![1.0, 2.0, 3.0, 4.0];
            compiler.set_inputs(inputs.as_slice(), data.as_mut_slice());

            let inputs = compiler.get_tensor_data("in", data.as_slice()).unwrap();
            assert_relative_eq!(inputs, vec![1.0, 2.0, 3.0, 4.0].as_slice());
        }

        #[cfg(feature = "llvm")]
        {
            let compiler = Compiler::<crate::LlvmModule, f64>::from_discrete_model(
                &discrete_model,
                Default::default(),
            )
            .unwrap();
            let mut data = compiler.get_new_data();
            let inputs = vec![1.0, 2.0, 3.0, 4.0];
            compiler.set_inputs(inputs.as_slice(), data.as_mut_slice());

            let inputs = compiler.get_tensor_data("in", data.as_slice()).unwrap();
            assert_relative_eq!(inputs, vec![1.0, 2.0, 3.0, 4.0].as_slice());
        }
    }

    #[cfg(feature = "llvm")]
    #[test]
    fn test_mass_llvm() {
        let full_text = "
            dudt_i { dxdt = 1, dydt = 1, dzdt = 1 }
            u_i { x = 1, y = 2, z = 3 }
            F_i { x, y, z }
            M_i { dxdt + dydt, dydt, dzdt }
        ";
        let model = parse_ds_string(full_text).unwrap();
        let discrete_model = DiscreteModel::build("test_mass", &model).unwrap();

        let compiler = Compiler::<crate::LlvmModule, f64>::from_discrete_model(
            &discrete_model,
            Default::default(),
        )
        .unwrap();
        let mut data = compiler.get_new_data();
        let mut u0 = vec![0.0, 0.0, 0.0];
        compiler.set_u0(u0.as_mut_slice(), data.as_mut_slice());
        let mut mv = vec![0.0, 0.0, 0.0];
        let mut v = vec![1.0, 1.0, 1.0];
        compiler.mass(0.0, v.as_slice(), data.as_mut_slice(), mv.as_mut_slice());
        assert_relative_eq!(mv.as_slice(), vec![2.0, 1.0, 1.0].as_slice());
        mv = vec![1.0, 1.0, 1.0];
        let mut ddata = compiler.get_new_data();
        compiler.mass_rgrad(
            0.0,
            v.as_mut_slice(),
            data.as_mut_slice(),
            ddata.as_mut_slice(),
            mv.as_mut_slice(),
        );
        assert_relative_eq!(v.as_slice(), vec![2.0, 3.0, 2.0].as_slice());
    }

    generate_tests!(test_send_sync);

    #[allow(dead_code)]
    fn test_send_sync<M: CodegenModuleCompile + CodegenModuleJit, T: Scalar + RelativeEq>() {
        let full_text = "
            u { y = 1 }
            F { -y }
        ";
        let model = parse_ds_string(full_text).unwrap();
        let discrete_model = DiscreteModel::build("test_sens_sync", &model).unwrap();

        let compiler = Arc::new(
            Compiler::<M, T>::from_discrete_model(&discrete_model, Default::default()).unwrap(),
        );

        let compiler_clone = Arc::clone(&compiler);
        let handle = thread::spawn(move || {
            let mut data = compiler_clone.get_new_data();
            let mut u0 = vec![T::zero()];
            compiler_clone.set_u0(u0.as_mut_slice(), data.as_mut_slice());
            let mut res = vec![T::zero()];
            compiler_clone.rhs(
                T::zero(),
                u0.as_slice(),
                data.as_mut_slice(),
                res.as_mut_slice(),
            );
            assert_relative_eq!(res.as_slice(), vec![-T::one()].as_slice());
        });

        handle.join().unwrap();
    }

    #[cfg(feature = "llvm")]
    #[test]
    fn test_u0_sgrad_llvm() {
        test_u0_sgrad::<crate::LlvmModule, f32>();
        test_u0_sgrad::<crate::LlvmModule, f64>();
    }

    #[allow(dead_code)]
    fn test_u0_sgrad<M: CodegenModuleCompile + CodegenModuleJit, T: Scalar + RelativeEq>() {
        let full_text = "
            in  { a = 1, }
            u { 2 * a * a }
            F { -u }
            ";
        let model = parse_ds_string(full_text).unwrap();
        let discrete_model = DiscreteModel::build("test_u0_sgrad", &model).unwrap();
        let compiler =
            Compiler::<M, T>::from_discrete_model(&discrete_model, Default::default()).unwrap();
        let mut data = compiler.get_new_data();
        let mut ddata = compiler.get_new_data();
        let a = vec![T::from_f64(0.6).unwrap()];
        let da = vec![T::one()];
        compiler.set_inputs(a.as_slice(), data.as_mut_slice());
        compiler.set_inputs_grad(
            a.as_slice(),
            da.as_slice(),
            data.as_slice(),
            ddata.as_mut_slice(),
        );
        let mut u0 = vec![T::zero()];
        let mut du0 = vec![T::zero()];
        compiler.set_u0(u0.as_mut_slice(), data.as_mut_slice());
        compiler.set_u0_sgrad(
            u0.as_mut_slice(),
            du0.as_mut_slice(),
            data.as_slice(),
            ddata.as_mut_slice(),
        );
        assert_relative_eq!(
            u0.as_slice(),
            vec![T::from_f64(2.0).unwrap() * a[0] * a[0]].as_slice()
        );
        assert_relative_eq!(
            du0.as_slice(),
            vec![T::from_f64(4.0).unwrap() * a[0] * da[0]].as_slice()
        );
    }

    #[cfg(feature = "llvm")]
    #[test]
    fn test_blah() {
        let n = 10;
        let full_text = format!(
            "
        a_ij {{
            (0..{},1..{}): 1.0,
            (0..{},0..{}): 1.0,
            (1..{},0..{}): 1.0
        }}
        u_i {{
            (0:{}): 1 
        }}
        F_i {{
            a_ij * u_j
        }}
        out_i {{
            u_i 
        }}
        ",
            n - 1,
            n,
            n,
            n,
            n,
            n - 1,
            n,
        );
        let model = parse_ds_string(&full_text).unwrap();
        let discrete_model = DiscreteModel::build("blah", &model).unwrap();
        Compiler::<crate::LlvmModule, f64>::from_discrete_model(
            &discrete_model,
            Default::default(),
        )
        .unwrap();
    }
}<|MERGE_RESOLUTION|>--- conflicted
+++ resolved
@@ -1455,26 +1455,6 @@
 
     #[cfg(not(any(feature = "inkwell-191", feature = "inkwell-181")))]
     tensor_test! {
-<<<<<<< HEAD
-        heaviside_function0: "r { heaviside(-0.1) }" expect "r" vec![0.0],
-        heaviside_function1: "r { heaviside(0.0) }" expect "r" vec![1.0],
-        exp_function: "r { exp(2) }" expect "r" vec![f64::exp(2.0)],
-        abs_function: "r { abs(-2) }" expect "r" vec![f64::abs(-2.0)],
-        pow_function: "r { pow(4.3245, 0.5) }" expect "r" vec![f64::powf(4.3245, 0.5)],
-        tan_function: "r { tan(0.234) }" expect "r" vec![f64::tan(0.234)],
-        arcsinh_function: "r { arcsinh(0.5) }" expect "r" vec![f64::asinh(0.5)],
-        arccosh_function: "r { arccosh(2) }" expect "r" vec![f64::acosh(2.0)],
-        tanh_function: "r { tanh(0.5) }" expect "r" vec![f64::tanh(0.5)],
-        sinh_function: "r { sinh(0.5) }" expect "r" vec![f64::sinh(0.5)],
-        cosh_function: "r { cosh(0.5) }" expect "r" vec![f64::cosh(0.5)],
-        exp_function_time: "r { exp(t) }" expect "r" vec![f64::exp(0.0)],
-        min_function: "r { min(2, 3) }" expect "r" vec![2.0],
-        max_function: "r { max(2, 3) }" expect "r" vec![3.0],
-        sigmoid_function: "r { sigmoid(0.1) }" expect "r" vec![1.0 / (1.0 + f64::exp(-0.1))],
-        scalar: "r {2}" expect "r" vec![2.0,],
-        constant: "r_i {2, 3}" expect "r" vec![2., 3.],
-        expression: "r_i {2 + 3, 3 * 2, arcsinh(1.2 + 1.0 / max(1.2, 1.0) * 2.0 + tanh(2.0))}" expect "r" vec![5., 6., f64::asinh(1.2 + 1.0 / f64::max(1.2, 1.0) * 2.0 + f64::tanh(2.0))],
-=======
         indexing2: "a_i { 0.0, 1.0, 2.0, 3.0 } r_i { a_i[1:3] }" expect "r" vec![1.0, 2.0],
         indexing3: "a_i { 0.0, 1.0, 2.0, 3.0 } r_i { a_i[1..3] }" expect "r" vec![1.0, 2.0],
         indexing_mat_mul: "a_ij { (0:2, 0:2): 1.0 } b_j { 1, 2, 3 } r_i { a_ij * b_j[1:3] }" expect "r" vec![5.0, 5.0],
@@ -1486,6 +1466,7 @@
         exp_function_f32: "r { exp(2) }" expect "r" vec![f32::exp(2.0_f32).into()] ; f32,
         pow_function_f64: "r { pow(4.3245, 0.5) }" expect "r" vec![f64::powf(4.3245, 0.5)] ; f64,
         pow_function_f32: "r { pow(4.3245, 0.5) }" expect "r" vec![f32::powf(4.3245_f32, 0.5).into()] ; f32,
+        tan_function_f64: "r { tan(0.234) }" expect "r" vec![f64::tan(0.234)] ; f64,
         arcsinh_function_f64: "r { arcsinh(0.5) }" expect "r" vec![f64::asinh(0.5)] ; f64,
         arcsinh_function_f32: "r { arcsinh(0.5) }" expect "r" vec![f32::asinh(0.5_f32).into()] ; f32,
         tanh_function_f64: "r { tanh(0.5) }" expect "r" vec![f64::tanh(0.5)] ; f64,
@@ -1500,7 +1481,6 @@
         sigmoid_function_f64: "r { sigmoid(0.1) }" expect "r" vec![1.0 / (1.0 + f64::exp(-0.1))] ; f64,
         sigmoid_function_f32: "r { sigmoid(0.1) }" expect "r" vec![ (1.0_f32 / (1.0_f32 + f32::exp(-0.1_f32))).into()] ; f32,
         expression: "r_i {2 + 3, 3 * 2, arcsinh(1.2 + 1.0 / max(1.2, 1.0) * 2.0 + tanh(2.0))}" expect "r" vec![5., 6., f64::asinh(1.2 + 1.0 / f64::max(1.2, 1.0) * 2.0 + f64::tanh(2.0))] ; f64,
->>>>>>> b236290d
         pybamm_expression: "
         constant0_i { (0:19): 0.0, (19:20): 0.0006810238128045524,}
         constant1_i { (0:19): 0.0, (19:20): -0.0011634665332403958,}
@@ -2275,13 +2255,13 @@
             (1..{},0..{}): 1.0
         }}
         u_i {{
-            (0:{}): 1 
+            (0:{}): 1
         }}
         F_i {{
             a_ij * u_j
         }}
         out_i {{
-            u_i 
+            u_i
         }}
         ",
             n - 1,
